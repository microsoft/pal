/*--------------------------------------------------------------------------------
    Copyright (c) Microsoft Corporation. All rights reserved. See license.txt for license information.

*/
/**
    \file

    \brief       Implementation of network interface PAL

    \date        08-03-03 12:12:02

*/
/*----------------------------------------------------------------------------*/
#include <scxcorelib/scxcmn.h>
#include <scxsystemlib/networkinterface.h>
#include <scxcorelib/scxassert.h>
#include <scxcorelib/scxfile.h>
#include <scxcorelib/stringaid.h>
#include <scxcorelib/scxexception.h>
#include <scxcorelib/scxdumpstring.h>
#include <scxcorelib/logsuppressor.h>
#include <scxcorelib/strerror.h>

#include <sstream>
#include <iomanip>

#if defined(hpux)
#include <scxdlpi.h>
#include <stropts.h>
#include <fcntl.h>
#include <unistd.h>
#include <sys/dlpi.h>
#include <sys/dlpi_ext.h>
#include <stdio.h>
#include <memory.h>
#include <sys/types.h>
#include <sys/stream.h>

#endif
#if defined(aix)
#include <libperfstat.h>
#include <netinet/in.h>
#include <net/if.h>
#include <sys/kinfo.h>
#include <sys/ndd_var.h> // For nddictl etc...
#include <sys/ndd.h> // For ndd_t structure.
#include <netinet/if_ether.h> // For ETHERMTU
#include <sys/cdli_entuser.h> // For kent_all_stats_t
#include <sys/cdli_entuser.gxent.h> // For gxent_all_stats_t
#include <sys/cdli_entuser.goent.h> // For goent_all_stats_t
#include <sys/cdli_entuser.scent.h> // For scent_all_stats_t
#include <sys/cdli_entuser.phxent.h> // For phxent_all_stats_t Must be included after goent.h
#include <sys/cdli_entuser.ment.h> // For ment_all_stats_t
#include <sys/cdli_entuser.hea.h> // For hea_all_stats_t
#include <sys/cdli_entuser.lncent.h> // For lncent_all_stats_t
#include <sys/cdli_entuser.shient.h> // For shient_all_stats_t
#include <sys/ioctl.h>
#include <sys/types.h>
#include <unistd.h>
#include <stropts.h>

//
// Function getkerninfo() has not been documented, but used in IBM examples.
// It also doesn't have prototype in headers, so we declare it here.
//
extern "C" int getkerninfo(int, char *, int *, int32long64_t);
#endif

#include <sys/types.h>
#include <sys/socket.h>
#if !defined(linux)
/* <net/if.h> conflits with <linux/if.h> */
#include <net/if.h>
#endif
#if defined(linux)
#include <linux/if_arp.h>
#include <linux/sockios.h>
#include <linux/types.h>
#if !defined(ppc)
#include <scxsystemlib/scxsysteminfo.h>
#endif
/* some platforms do not define u32 u16 u8, but <linux/ethtool.h> use these
   types, so define here for compatible */
#if !defined(u64)
#define u64 __u64
#endif

#if !defined(u32)
#define u32 __u32
#endif

#if !defined(u16)
#define u16 __u16
#endif

#if !defined(u8)
#define u8 __u8
#endif
#include <linux/ethtool.h>
#endif

#if defined(sun)
#include <net/if_arp.h>
#elif defined(hpux)
#include <scxcorelib/scxprocess.h>
#endif

#include <sys/ioctl.h>
#include <fcntl.h>
#include <errno.h>
#include <vector>

#if defined(sun)
#include <sys/sockio.h>
#endif

#include <netinet/in.h>
#include <string.h>
#include <arpa/inet.h>
#include <sys/socket.h>
#include <stdlib.h>

using namespace SCXCoreLib;
using namespace std;

namespace  
{
using namespace SCXSystemLib;
using namespace SCXCoreLib;

#define MAC_ADDRESS_BUFFER_SIZE 18  // the size of a MAC address string: xx:xx:xx:xx:xx:xx\0

#if defined(sun) || defined(linux)
    /*----------------------------------------------------------------------------*/
    //! Read a network interface name from a stream
    //! \param[in]  source  To read from
    //! \returns    Network interface name
    wstring ReadInterfaceName(wistream &source) {
        wstring text;
        while (SCXStream::IsGood(source) && source.peek() == ' ') {
            source.get();
        }
        while (SCXStream::IsGood(source) && source.peek() != ':') {
            text += static_cast<wchar_t>(source.get());
        }
        source.get();
        return text;
    }
#endif


    /*----------------------------------------------------------------------------*/
    // RAII encapsulation of file descriptor
    class FileDescriptor {
    public:
        //! Constructor
        //! \param[in]    Descriptor  To be managed
        FileDescriptor(int descriptor) : m_descriptor(descriptor) {
        }

        //! Destructor
        ~FileDescriptor() {
            if (m_descriptor >= 0) {
                close(m_descriptor);
            }
        }

        //! Enable normal use of the descriptor
        operator int() {
            return m_descriptor;
        }

    private:
        int m_descriptor;   //!< Native descriptor to be managed
    };

    /*----------------------------------------------------------------------------*/
    //! Convert a socket address to textual format
    //! \param[in]  addr To be converted
    //! \returns    Textual format
    wstring ToString(sockaddr &addr) {
        std::wostringstream ipAddress;
        ipAddress << (unsigned char) addr.sa_data[2];
        ipAddress << L"." << (unsigned char)addr.sa_data[3];
        ipAddress << L"." << (unsigned char)addr.sa_data[4];
        ipAddress << L"." << (unsigned char)addr.sa_data[5];
        return ipAddress.str();
    }

    //! Convert a MAC address to a string
    //! \returns A string formatted as a MAC address - "%.2x:%.2x:%.2x:%.2x:%.2x:%.2x"
    wstring FormatMacAddress(unsigned int e1,
                               unsigned int e2,
                               unsigned int e3,
                               unsigned int e4,
                               unsigned int e5,
                               unsigned int e6)
    {
        wstringstream addrFormat;

        addrFormat << std::hex << std::setw(2) << std::setfill(L'0') << e1
             << std::hex << std::setw(2) << std::setfill(L'0') << e2
             << std::hex << std::setw(2) << std::setfill(L'0') << e3
             << std::hex << std::setw(2) << std::setfill(L'0') << e4
             << std::hex << std::setw(2) << std::setfill(L'0') << e5
             << std::hex << std::setw(2) << std::setfill(L'0') << e6;

        return addrFormat.str();
    }

    wstring wstrerror(int err)
    {
        return SCXCoreLib::StrFromUTF8(SCXCoreLib::strerror(err));
    }

#if defined(sun)

/*----------------------------------------------------------------------------*/
//! Retrieve the value of an attribute
//! \param[in]    hasAttr     true if the attribute is present
//! \param[in]    attr     value of the attribute
//! \param[out]   attrId   Identifier of attribute
//! \param[out]   knownAttributesMask  Will contain id of attribute if value is present
//! \returns      Value of attribute if present, undefined otherwise
scxulong ValueOf(bool hasAttr, const scxulong attr, NetworkInterfaceInfo::OptionalAttribute attrId, unsigned long &knownAttributesMask) {
    scxulong value = 0;
    if (hasAttr) {
        value = attr;
        knownAttributesMask |= attrId;
    }
    return value;
}

/*----------------------------------------------------------------------------*/
//! Retrieve the "best" value of an attribute
//! \param[in]    hasAttr64   true if the attr64 attribute is present
//! \param[in]    attr64        64-bit attribute value
//! \param[in]    hasAttr       true if the attr attribute is present
//! \param[in]    attr            32-bit attribute value
//! \param[out]   attrId   Identifier of attribute
//! \param[out]   knownAttributesMask  Will contain id of attribute if value is present
//! \returns      Best value of attribute if present, undefined otherwise
scxulong BestValueOf(bool hasAttr64,
                     const scxulong attr64,
                     bool hasAttr, const scxulong attr,
                     NetworkInterfaceInfo::OptionalAttribute attrId,
                     unsigned long &knownAttributesMask) {
    scxulong value = 0;
    if (hasAttr64) {
        value = attr64;
        knownAttributesMask |= attrId;
    } else if (hasAttr) {
        value = attr;
        knownAttributesMask |= attrId;
    }
    return value;
}

#endif
}

namespace SCXSystemLib {

#if defined(aix)
   /*----------------------------------------------------------------------------*/
   //! Set up a map of the network types from NDD to NetworkAdapterTypeIDType
   //!  These pairs can be searched with the results from getkerninfo
   //!  to get the corresponding name we want.
   const SCXSystemLib::NetworkInterfaceInfo::NDDMAPPair SCXSystemLib::NetworkInterfaceInfo::m_netwTypePairs[] =
   {
        NDDMAPPair(NDD_ETHER, SCXSystemLib::eNetworkAdapterTypeEthernetUsingDIXHeaderFormat),
        NDDMAPPair(NDD_ISO88023, SCXSystemLib::eNetworkAdapterTypeEthernet8023),
        NDDMAPPair(NDD_ISO88025, SCXSystemLib::eNetworkAdapterTypeTokenRing8025),
        NDDMAPPair(NDD_FDDI, SCXSystemLib::eNetworkAdapterTypeFDDI),
        NDDMAPPair(NDD_ATM, SCXSystemLib::eNetworkAdapterTypeATM)
   };

   /*----------------------------------------------------------------------------*/
   //! Declare an instance of the Lookup Table itself
   const NetworkInterfaceInfo::NDDMAP
       NetworkInterfaceInfo::m_mapNWAdaptTypeIdToNDDType(m_netwTypePairs,
                                 m_netwTypePairs + (sizeof(m_netwTypePairs)/sizeof(m_netwTypePairs[0])));
#endif


#if defined(sun)

static const wchar_t* KSTAT_MII = L"mii"; //<!kstat name "mii" for net
static const char* KSTAT_CAP_AUTONEG = "cap_autoneg"; //<!//kstat data field name for autosense

#endif
    /*----------------------------------------------------------------------------*/
    /**
        Retrieve availability and status of the device.

        \param       value - output parameter where the availability of the device is stored.
        \returns     true if value is supported on platform, false otherwise.
    */
    bool NetworkInterfaceInfo::GetAvailability(unsigned short& value) const
    {
        bool fRet = false;
#if defined(linux) || defined(sun) || defined(aix) || defined(hpux)
        if (m_availability >= eAvailabilityOther && m_availability < eAvailabilityCnt)
        {
            value = m_availability;
            fRet = true;
        }
#else
        throw SCXNotSupportedException(L"Availability", SCXSRCLOCATION);
#endif
        return fRet;
    }

    /*----------------------------------------------------------------------------*/
    /**
        Retrieve network medium in use of the device.

        \param       value - output parameter where the AdapterType of the device is stored.
        \returns     true if value is supported on platform, false otherwise.
    */
    bool NetworkInterfaceInfo::GetAdapterType(wstring& value) const
    {
        bool fRet = false;
#if defined(linux) || defined(aix) || defined(hpux)
        if (eNetworkAdapterTypeInvalid != m_adapterTypeID)
        {
            value = m_adapterType;
            fRet = true;
        }
#elif defined(sun) || defined(hpux)
        fRet = false;
#else
        throw SCXNotSupportedException(L"AdapterType", SCXSRCLOCATION);
#endif
        return fRet;
    }
    /*----------------------------------------------------------------------------*/
    /**
        Retrieve network medium ID in use of the device.

        \param       value - output parameter where the AdapterTypeID of the device is stored.
        \returns     true if value is supported on platform, false otherwise.
    */
    bool NetworkInterfaceInfo::GetAdapterTypeID(unsigned short& value) const
    {
        bool fRet = false;
#if defined(linux) || defined(aix) || defined(hpux)
        if (eNetworkAdapterTypeInvalid != m_adapterTypeID)
        {
            value = m_adapterTypeID;
            fRet = true;
        }
#elif defined(sun)
        fRet = false;
#else
        throw SCXNotSupportedException(L"AdapterTypeID", SCXSRCLOCATION);
#endif
        return fRet;
    }
    /*----------------------------------------------------------------------------*/
    /**
        Retrieve if the network adapter can automatically determine the speed of the attached or network media.

        \param       value - output parameter where the AutoSense of the device is stored.
        \returns     true if value is supported on platform, false otherwise.
    */
    bool NetworkInterfaceInfo::GetAutoSense(bool& value) const
    {
        bool fRet = false;
#if defined(linux) || defined(sun) || defined(aix) || defined(hpux)
        if (IsValueKnown(eAutoSense))
        {
            value = m_autoSense;
            fRet = true;
        }
#else
        throw SCXNotSupportedException(L"AutoSense", SCXSRCLOCATION);
#endif
        return fRet;
    }
    /*----------------------------------------------------------------------------*/
    /**
        Retrieve index value that uniquely identifies the local network interface of the device.

        \param       value - output parameter where the InterfaceIndex of the device is stored.
        \returns     true if value is supported on platform, false otherwise.
    */
    bool NetworkInterfaceInfo::GetInterfaceIndex(unsigned int& value) const
    {
        bool fRet = false;
#if defined(linux) || defined(sun) || defined(aix) || defined(hpux)
        if (IsValueKnown(eInterfaceIndex))
        {
            value = m_interfaceIndex;
            fRet = true;
        }
#else
        throw SCXNotSupportedException(L"InterfaceIndex", SCXSRCLOCATION);
#endif
        return fRet;
    }
    /*----------------------------------------------------------------------------*/
    /**
        Retrieve media access control address for this network adapter of the device.

        \param       value - output parameter where the MACAddress of the device is stored.
        \returns     true if value is supported on platform, false otherwise.
    */
    bool NetworkInterfaceInfo::GetMACAddressRAW(std::wstring& value) const
    {
        bool fRet = false;
#if defined(linux) || defined(sun) || defined(aix) || defined(hpux)
        if (!m_macAddress.empty())
        {
            value = m_macAddress;
            fRet = true;
        }
#else
        throw SCXNotSupportedException(L"MACAddress", SCXSRCLOCATION);
#endif
        return fRet;
    }

    /*----------------------------------------------------------------------------*/
    /**
      Retrieve the raw form of the media access control address for this network 
      adapter of the device where the case is preserved and there is no delimiter.

      \param value - output parameter where the MACAddress of the device is stored.
      \param sepChar - the delimiter.
      \param upperCase - true for uppercase and false to preserve the case.
      \returns true if value is supported on platform, false otherwise.
    */
    bool NetworkInterfaceInfo::GetMACAddress(std::wstring& value, 
                                             const char sepChar/* =':' */,
                                             bool upperCase/* =false */) const
    {
        bool fRet = false;

#if defined(linux) || defined(sun) || defined(aix) || defined(hpux)
        if (!m_macAddress.empty())
        {
            std::wstringstream strOut;
            size_t lenMAC = m_macAddress.length();
            for(size_t pos = 0; pos < lenMAC; pos += 2)
            {
                if (upperCase) 
                {
                    strOut << SCXCoreLib::StrToUpper(m_macAddress.substr(pos, 2));
                }
                else
                { // Don't covert the address to uppercase.
                    strOut << m_macAddress.substr(pos, 2);
                }
                if(pos < lenMAC - 2)
                {
                    // Inject delimiter only if requested.
                    if (sepChar != '\0')
                    {
                        strOut << sepChar;
                    }
                }
            }
            value = strOut.str();
            fRet = true;
        }
#else
        throw SCXNotSupportedException(L"MACAddress", SCXSRCLOCATION);
#endif
 
        return fRet;
    }

    /*----------------------------------------------------------------------------*/
    /**
        Retrieve maximum speed, in bits per second, for the network adapter.

        \param       value - output parameter where the MaxSpeed of the device is stored.
        \returns     true if value is supported on platform, false otherwise.
    */
    bool NetworkInterfaceInfo::GetMaxSpeed(scxulong& value) const
    {
        bool fRet = false;
#if defined(linux) || defined(sun) || defined(aix) || defined(hpux)
        if (0 != m_maxSpeed)
        {
            value = m_maxSpeed;
            fRet = true;
        }
#else
        throw SCXNotSupportedException(L"MaxSpeed", SCXSRCLOCATION);
#endif
        return fRet;
    }
    /*----------------------------------------------------------------------------*/
    /**
        Retrieve state of the network adapter connection to the network.

        \param       value - output parameter where the NetConnectionStatus of the device is stored.
        \returns     true if value is supported on platform, false otherwise.
    */
    bool NetworkInterfaceInfo::GetNetConnectionStatus(unsigned short& value) const
    {
        bool fRet = false;
#if defined(linux) || defined(sun) || defined(aix) || defined(hpux)
        value=m_netConnectionStatus;
        fRet = true;
#else
        throw SCXNotSupportedException(L"NetConnectionStatus", SCXSRCLOCATION);
#endif
        return fRet;
    }
    /*----------------------------------------------------------------------------*/
    /**
        Retrieve whether the adapter is a physical or a logical adapter.

        \param       value - output parameter where the PhysicalAdapter of the device is stored.
        \returns     true if value is supported on platform, false otherwise.
    */
    bool NetworkInterfaceInfo::GetPhysicalAdapter(bool& value) const
    {
        bool fRet = false;
#if defined(linux) || defined(aix) || defined(hpux)
        if (IsValueKnown(ePhysicalAdapter))
        {
            value = m_physicalAdapter;
            fRet = true;
        }
#elif defined(sun)
        fRet = false;
#else
        throw SCXNotSupportedException(L"PhysicalAdapter", SCXSRCLOCATION);
#endif
        return fRet;
    }
    /*----------------------------------------------------------------------------*/
    /**
        Retrieve estimate of the current bandwidth in bits per second.

        \param       value - output parameter where the Speed of the device is stored.
        \returns     true if value is supported on platform, false otherwise.
    */
    bool NetworkInterfaceInfo::GetSpeed(scxulong& value) const
    {
        bool fRet = false;
#if defined(linux) || defined(sun) || defined(aix) || defined(hpux)
        if (0 != m_speed)
        {
            value = m_speed;
            fRet = true;
        }
#else
        throw SCXNotSupportedException(L"Speed", SCXSRCLOCATION);
#endif
        return fRet;
    }
    /*----------------------------------------------------------------------------*/
    /**
       Retrieve the maximum transmission unit (MTU).

       \param       value - output parameter where the MTU of the device is stored.
       \returns     true if value is supported on platform, false otherwise.
    */
    bool NetworkInterfaceInfo::GetMTU(scxulong& value) const
    {
        bool fRet = false;
#if defined(linux) || defined(sun) || defined(aix) || defined(hpux)
        if (IsValueKnown(eMTU))
        {
            value = m_mtu;
            fRet = true;
        }
#else
        throw SCXNotSupportedException(L"MTU", SCXSRCLOCATION);
#endif
        return fRet;
    }
std::vector<wstring> NetworkInterfaceInfo::s_validInterfaces;

    /*----------------------------------------------------------------------------*/
    //! Dump object as string (for logging).
    //! \returns   String representation of object.
    const wstring NetworkInterfaceInfo::DumpString() const
    {
        return SCXDumpStringBuilder("NetworkInterfaceInfo")
            .Text("name", m_name)
            .Scalar("knownAttributesMask", m_knownAttributesMask)
            .Text("ipAddress", m_ipAddress)
            .Text("netmask", m_netmask)
            .Text("broadcastAddress", m_broadcastAddress)
            .Scalar("bytesSent", m_bytesSent)
            .Scalar("bytesReceived", m_bytesReceived)
            .Scalar("packetsSent", m_packetsSent)
            .Scalar("packetsReceived", m_packetsReceived)
            .Scalar("errorsSending", m_errorsSending)
            .Scalar("errorsReceiving", m_errorsReceiving)
            .Scalar("collisions", m_collisions)
            .Scalar("up", m_up)
            .Scalar("running", m_running);
    }


#if defined(sun)

/*----------------------------------------------------------------------------*/
//! Find all network interfaces using the KStat API
//! \param[out]    interfaces       To be populated
//! \param[in]     deps             Dependencies to rely on
//! \throws        SCXErrnoException   KStat problems
void NetworkInterfaceInfo::FindAllUsingKStat(std::vector<NetworkInterfaceInfo> &interfaces,
                                             SCXHandle<NetworkInterfaceDependencies> deps, wstring interface) {

    SCXCoreLib::SCXLogHandle m_log = SCXLogHandleFactory::GetLogHandle(wstring(L"scx.core.common.pal.system.networkinterface"));
    SCX_LOGHYSTERICAL(m_log, L"NetworkInterfaceInfo::FindAllUsingKStat entry");

    SCXCoreLib::SCXHandle<SCXKstat> kstat = deps->CreateKstat();

    for (kstat_t* cur = kstat->ResetInternalIterator(); cur; cur = kstat->AdvanceInternalIterator())
    {
        if (interface != L"" && StrFromUTF8(cur->ks_name) != interface ) continue;
        if (strcmp(cur->ks_class, "net") == 0 && cur->ks_type == KSTAT_TYPE_NAMED )
        {
            scxulong ipackets;
            scxulong opackets;
            scxulong ipackets64;
            scxulong opackets64;
            scxulong rbytes;
            scxulong obytes;
            scxulong rbytes64;
            scxulong obytes64;
            scxulong ierrors;
            scxulong oerrors;
            scxulong collisions;
            scxulong lbufs;
            scxulong ifspeed;

            if ( SCXCoreLib::eHysterical >= m_log.GetSeverityThreshold() )
            {
                std::wstringstream errMsg;
                errMsg << L"FindAllUsingKStat: considering " << StrFromUTF8(cur->ks_name)
                       << L", class: " << StrFromUTF8(cur->ks_class);
                SCX_LOGHYSTERICAL(m_log, errMsg.str());
            }

            // Skip the loopback interface (WI 463810)
            FileDescriptor fd = socket(AF_INET, SOCK_DGRAM, 0);
            struct ifreq ifr;
            memset(&ifr, 0, sizeof(ifr));
            strcpy(ifr.ifr_name, cur->ks_name);

            // if not found with ioctl, don't add an instance and continue the loop
            if (deps->ioctl(fd, SIOCGIFFLAGS, &ifr) >= 0)
            {
                if (ifr.ifr_ifru.ifru_flags & IFF_LOOPBACK)
                    continue;

                bool hasIpackets = kstat->TryGetValue(L"ipackets", ipackets);
                bool hasOpackets = kstat->TryGetValue(L"opackets", opackets);
                bool hasIpackets64 = kstat->TryGetValue(L"ipackets64", ipackets64);
                bool hasOpackets64 = kstat->TryGetValue(L"opackets64", opackets64);
                bool hasRbytes = kstat->TryGetValue(L"rbytes", rbytes);
                bool hasObytes = kstat->TryGetValue(L"obytes", obytes);
                bool hasRbytes64 = kstat->TryGetValue(L"rbytes64", rbytes64);
                bool hasObytes64 = kstat->TryGetValue(L"obytes64", obytes64);
                bool hasIerrors = kstat->TryGetValue(L"ierrors", ierrors);
                bool hasOerrors = kstat->TryGetValue(L"oerrors", oerrors);
                bool hasCollisions = kstat->TryGetValue(L"collisions", collisions);
                bool hasLbufs = kstat->TryGetValue(L"lbufs", lbufs);
                bool hasIfspeed= kstat->TryGetValue(L"ifspeed", ifspeed);

                if (!hasLbufs && (hasIpackets || hasOpackets || hasIpackets64 || hasOpackets64 || hasRbytes || hasObytes
                            || hasRbytes64 || hasObytes64 || hasIerrors || hasOerrors || hasCollisions))
                {
                    SCX_LOGHYSTERICAL(m_log, StrAppend(wstring(L"FindAllUsingKStat: Adding instrance "),
                                                       StrFromUTF8(cur->ks_name)));

                    NetworkInterfaceInfo instance(deps);
                    instance.m_name = StrFromUTF8(cur->ks_name);

                    instance.m_packetsSent = BestValueOf(hasOpackets64, opackets64, hasOpackets, opackets, ePacketsSent, instance.m_knownAttributesMask);
                    instance.m_packetsReceived = BestValueOf(hasIpackets64, ipackets64, hasIpackets, ipackets, ePacketsReceived, instance.m_knownAttributesMask);
                    instance.m_bytesSent = BestValueOf(hasObytes64, obytes64, hasObytes, obytes, eBytesSent, instance.m_knownAttributesMask);
                    instance.m_bytesReceived = BestValueOf(hasRbytes64, rbytes64, hasRbytes, rbytes, eBytesReceived, instance.m_knownAttributesMask);
                    instance.m_errorsSending = ValueOf(hasOerrors, oerrors, eErrorsSending, instance.m_knownAttributesMask);
                    instance.m_errorsReceiving = ValueOf(hasIerrors, ierrors, eErrorsReceiving, instance.m_knownAttributesMask);
                    instance.m_collisions = ValueOf(hasCollisions, collisions, eCollisions, instance.m_knownAttributesMask);
                    instance.m_speed=ValueOf(hasIfspeed, ifspeed, eSpeed, instance.m_knownAttributesMask);;

                    // Save the kstat criteria values for searching other values
                    instance.m_ks_module=StrFromUTF8(cur->ks_module);
                    instance.m_ks_instance=cur->ks_instance;

                    interfaces.push_back(instance);
                }
                else
                {
                    SCX_LOGHYSTERICAL(m_log, StrAppend(
                                                 StrAppend(wstring(L"FindAllUsingKStat: Disqualified "),
                                                        StrFromUTF8(cur->ks_name)),
                                                 L" (no stats)"));
                }
            }
            else
            {
                SCX_LOGHYSTERICAL(m_log, StrAppend(
                                             StrAppend(wstring(L"FindAllUsingKStat: Disqualified "),
                                                       StrFromUTF8(cur->ks_name)),
                                             L" (ioctl failed)"));
            }
        }
    }

    SCX_LOGHYSTERICAL(m_log, L"NetworkInterfaceInfo::FindAllUsingKStat exit");
}

/*----------------------------------------------------------------------------*/
/**
    Get Attributes Using Kstat, like cap_autoneg
    \param       deps - dependency
*/
void NetworkInterfaceInfo::GetAttributesUsingKstat(SCXCoreLib::SCXHandle<NetworkInterfaceDependencies> deps)
{
    try
    {
        SCXCoreLib::SCXHandle<SCXKstat> kstat = deps->CreateKstat();
        // Look up the node according to ks_module, ks_name, and ks_instance;
        kstat->Lookup(m_ks_module, KSTAT_MII, m_ks_instance);

        for (kstat_t* cur = kstat->ResetInternalIterator(); cur; cur = kstat->AdvanceInternalIterator())
        {
            // Use mii as the ks_name to get the cap_autoneg
            if (StrFromUTF8(cur->ks_name).compare(KSTAT_MII) == 0 && StrFromUTF8(cur->ks_module).compare(m_ks_module) == 0 && cur->ks_instance == m_ks_instance)
            {
                if (cur->ks_type == KSTAT_TYPE_NAMED)
                {
                    scxulong autoneg=10000;
                    bool result = kstat->TryGetValue(StrFromUTF8(KSTAT_CAP_AUTONEG), autoneg);
                    if (result)
                    {
                        m_autoSense=autoneg>0?true:false;
                        m_knownAttributesMask |= eAutoSense;
                    }
                    break;
                }
            }
        }
    }
    catch (SCXCoreLib::SCXException& e)
    {
        static SCXCoreLib::LogSuppressor suppressor(SCXCoreLib::eInfo, SCXCoreLib::eTrace);
        wstring msg(wstring(L"Unable to determine autosense attribute: ").append(e.What()));
        SCXCoreLib::SCXLogSeverity severity(suppressor.GetSeverity(msg));
        SCX_LOG(m_log, severity, msg);
    }
}

/*----------------------------------------------------------------------------*/
/**
    Parse Mac Addr using arp.
    \param fd file descriptor
    \param deps dependency
*/
void NetworkInterfaceInfo::ParseMacAddr(int fd, SCXCoreLib::SCXHandle<NetworkInterfaceDependencies> deps)
{
    struct ifreq ifr;
    struct arpreq arpreq;
    memset(&ifr, 0, sizeof (ifr));
    memset(&arpreq, 0, sizeof (arpreq));
    strncpy(ifr.ifr_name, StrToUTF8(m_name).c_str(), sizeof ifr.ifr_name);
    if (deps->ioctl(fd, SIOCGIFADDR, &ifr) >= 0)
    {
        ((struct sockaddr_in*)&arpreq.arp_pa)->sin_addr.s_addr=((struct sockaddr_in*)&ifr.ifr_addr)->sin_addr.s_addr;
        if (deps->ioctl(fd,SIOCGARP,(char*)&arpreq) >= 0)
        {
            m_macAddress = FormatMacAddress((unsigned int)(unsigned char)arpreq.arp_ha.sa_data[0],
                                            (unsigned int)(unsigned char)arpreq.arp_ha.sa_data[1],
                                            (unsigned int)(unsigned char)arpreq.arp_ha.sa_data[2],
                                            (unsigned int)(unsigned char)arpreq.arp_ha.sa_data[3],
                                            (unsigned int)(unsigned char)arpreq.arp_ha.sa_data[4],
                                            (unsigned int)(unsigned char)arpreq.arp_ha.sa_data[5]);
            SCX_LOGINFO(m_log, StrAppend(L"Retreive MAC address : ", m_macAddress));
        }
    }
}
#endif //sun

#if defined(linux)
#if !defined(ppc)
static bool isFileExist(const string FileName)
{
    return access(FileName.c_str(),0)==0;
}
#endif
/*----------------------------------------------------------------------------*/
//! Find all network interfaces using the KStat API
//! \param[out]    interfaces          To be populated
//! \param[in]     deps                Dependencies to rely on
//! \throws        SCXErrnoException   KStat problems
void NetworkInterfaceInfo::FindAllInFile(std::vector<NetworkInterfaceInfo> &interfaces,
                                         SCXHandle<NetworkInterfaceDependencies> deps, wstring interface) {
    std::vector<wstring> lines;
    SCXStream::NLFs foundNlfs;
    SCXFile::ReadAllLines(deps->GetDynamicInfoFile(), lines, foundNlfs);
    for (size_t nr = 2; nr < lines.size(); nr++) {
        wistringstream infostream(lines[nr]);
        infostream.exceptions(std::ios::failbit | std::ios::badbit);
        wstring interface_name = ReadInterfaceName(infostream);
<<<<<<< HEAD

        if (interface != L"" && interface_name != interface ) continue;

=======
#if !defined(ppc)
        if(SystemInfo::getScxConfMapValueofKey("enumvif") == "false" && isFileExist(StrToUTF8(deps->GetVirtualInterfaceDirectory())+StrToUTF8(interface_name))) continue;
#endif
>>>>>>> 31f052cf
        // Skip the loopback interface (WI 463810)
        FileDescriptor fd = socket(AF_INET, SOCK_DGRAM, 0);
        struct ifreq ifr;
        memset(&ifr, 0, sizeof(ifr));
        strcpy(ifr.ifr_name, StrToUTF8(interface_name).c_str());

        // if not found with ioctl, don't add an instance and continue the loop
        if (deps->ioctl(fd, SIOCGIFFLAGS, &ifr) >= 0)
        {
            if (ifr.ifr_ifru.ifru_flags & IFF_LOOPBACK)
                continue;
            
            NetworkInterfaceInfo instance(deps);
            instance.m_name = interface_name;
            scxlong skip;
            infostream >> instance.m_bytesReceived;
            instance.m_knownAttributesMask |= eBytesReceived;
            infostream >> instance.m_packetsReceived;
            instance.m_knownAttributesMask |= ePacketsReceived;
            infostream >> instance.m_errorsReceiving;
            instance.m_knownAttributesMask |= eErrorsReceiving;
            infostream >> skip;
            infostream >> skip;
            infostream >> skip;
            infostream >> skip;
            infostream >> skip;
            infostream >> instance.m_bytesSent;
            instance.m_knownAttributesMask |= eBytesSent;
            infostream >> instance.m_packetsSent;
            instance.m_knownAttributesMask |= ePacketsSent;
            infostream >> instance.m_errorsSending;
            instance.m_knownAttributesMask |= eErrorsSending;
            infostream >> skip;
            infostream >> skip;
            infostream >> instance.m_collisions;
            instance.m_knownAttributesMask |= eCollisions;

            interfaces.push_back(instance);
        } 
    }

}
#endif

#if defined(aix)
/*----------------------------------------------------------------------------*/
//! Find all network interfaces using the perfstat API
//! \param[out]    interfaces       To be populated
//! \param[in]     deps             Dependencies to rely on
//! \throws        SCXErrnoException   perfstat problems
void NetworkInterfaceInfo::FindAllUsingPerfStat(std::vector<NetworkInterfaceInfo> &interfaces,
                                             SCXHandle<NetworkInterfaceDependencies> deps, wstring interface) {

    perfstat_id_t first;
    int structsAvailable = deps->perfstat_netinterface(NULL, NULL, sizeof(perfstat_netinterface_t), 0);
    if (structsAvailable < 0) {
        throw SCXErrnoException(L"perfstat_netinterface", errno, SCXSRCLOCATION);
    }
    vector<char> buffer(structsAvailable * sizeof(perfstat_netinterface_t));
    perfstat_netinterface_t *statp = reinterpret_cast<perfstat_netinterface_t *>(&buffer[0]);
    strcpy(first.name, FIRST_NETINTERFACE);
    int structsReturned = deps->perfstat_netinterface(&first, statp, sizeof(perfstat_netinterface_t), structsAvailable);
    if (structsReturned < 0) {
        throw SCXErrnoException(L"perfstat_netinterface", errno, SCXSRCLOCATION);
    }

    for (int nr = 0; nr < structsReturned; nr++) {
        if (interface != L"" && StrFromUTF8(statp[nr].name) != interface ) continue;
        // Currently there is no way to return type of network, our current CIM-model supports ethernet
        if (statp[nr].type == IFT_ETHER) {
            NetworkInterfaceInfo instance(deps);
            instance.m_name = StrFromUTF8(statp[nr].name);

            instance.m_packetsSent = statp[nr].opackets;
            instance.m_knownAttributesMask |= ePacketsSent;

            instance.m_packetsReceived = statp[nr].ipackets;
            instance.m_knownAttributesMask |= ePacketsReceived;

            instance.m_bytesSent = statp[nr].obytes;
            instance.m_knownAttributesMask |= eBytesSent;

            instance.m_bytesReceived = statp[nr].ibytes;
            instance.m_knownAttributesMask |= eBytesReceived;

            instance.m_errorsSending = statp[nr].oerrors;
            instance.m_knownAttributesMask |= eErrorsSending;

            instance.m_errorsReceiving = statp[nr].ierrors;
            instance.m_knownAttributesMask |= eErrorsReceiving;

            instance.m_collisions = statp[nr].collisions;
            instance.m_knownAttributesMask |= eCollisions;

            interfaces.push_back(instance);
        }
    }

}


/*----------------------------------------------------------------------------*/
/**
    Parse Mac Addr using  getkerninfo. Also set NetworkAdapterType
    and AdapterTypeID
    \param fd file descriptor
*/
void NetworkInterfaceInfo::ParseMacAddrAix(SCXCoreLib::SCXHandle<NetworkInterfaceDependencies> deps)
{
    struct kinfo_ndd *nddp;
    size_t i;
    int size, nrec;
    char maddr[6];
    char *pMacAddr = &maddr[0];
    memset(pMacAddr, '\0', 6);
    bool succ = false;

    SCX_LOGTRACE(m_log, L"NetworkInterfaceInfo::ParseMacAddrAix entry");

    // First, let's get the size of the results:
    SCX_LOGTRACE(m_log, L"NetworkInterfaceInfo::ParseMacAddrAix getkerninfo KINFO_NDD");
    size = deps->getkerninfo(KINFO_NDD, 0, 0, 0);
    if (size <= 0)
    {
        SCX_LOGERROR(m_log, StrAppend(wstring(L"No MAC address available for "),m_name));
        m_macAddress.clear();
        return;
    }
    nrec = size / sizeof(struct kinfo_ndd);
    nddp = new struct kinfo_ndd[nrec];
    NDDMAP::const_iterator pos = m_mapNWAdaptTypeIdToNDDType.end();

    SCX_LOGTRACE(m_log, L"NetworkInterfaceInfo::ParseMacAddrAix getkerninfo KINFO_NDD for size");
    if (deps->getkerninfo(KINFO_NDD, (char *)nddp, &size, 0) >= 0)
    {
        // We have successfully retrieved the info

        SCX_LOGTRACE(m_log, L"NetworkInterfaceInfo::ParseMacAddrAix Parsing results");
        for (i=0; i<nrec; i++)
        {
            wstring thisName(StrFromUTF8(nddp[i].ndd_name));
            wstring thisAlias(StrFromUTF8(nddp[i].ndd_alias));
            if ((m_name == thisName) ||
                (m_name == thisAlias))
            {
                memcpy(pMacAddr, nddp[i].ndd_addr, 6);
                pos = m_mapNWAdaptTypeIdToNDDType.find(nddp[i].ndd_type);

                if (pos == m_mapNWAdaptTypeIdToNDDType.end())
                {
                    m_adapterTypeID = eNetworkAdapterTypeInvalid;
                    m_adapterType = L"";
                }
                else
                {
                    m_adapterTypeID = pos->second;
                    m_adapterType = AdapterTypeNames[m_adapterTypeID];
                }

                succ = true;
                break;
            }
        }

        if (succ)
        {
            SCX_LOGTRACE(m_log, L"NetworkInterfaceInfo::ParseMacAddrAix Calling FormatMacAddress");
            m_macAddress = FormatMacAddress((unsigned int)(unsigned char)pMacAddr[0],
                                            (unsigned int)(unsigned char)pMacAddr[1],
                                            (unsigned int)(unsigned char)pMacAddr[2],
                                            (unsigned int)(unsigned char)pMacAddr[3],
                                            (unsigned int)(unsigned char)pMacAddr[4],
                                            (unsigned int)(unsigned char)pMacAddr[5]);
        }
    }
    else
    {
        SCX_LOGERROR(m_log, StrAppend(wstring(L"Failed to retrieve kerninfo for "),m_name));
        m_macAddress.clear();
    }

    if (nddp)
    {
        delete [] nddp;
    }

    return;
}

#endif

#if defined(hpux)
/*----------------------------------------------------------------------------*/
//! Find all network interfaces by interacting with the DLPI driver
//! \param[in]     baseName            Name except index
//! \param[out]    interfaces          To be populated
//! \param[in]     deps                Dependencies to rely on
void NetworkInterfaceInfo::FindAllInDLPI(std::vector<NetworkInterfaceInfo> &interfaces,
                         SCXCoreLib::SCXHandle<NetworkInterfaceDependencies> deps, wstring interface) {

    SCXdlpi dlpi_instance(deps);
    std::vector<DLPIStatsEntry> statsVector = dlpi_instance.GetAllLANStats();
    
    for (std::vector<DLPIStatsEntry>::iterator i = statsVector.begin(); i != statsVector.end(); i++) {
        if (interface != L"" && StrFromUTF8(i->name) != interface ) continue;

        string namePPA;
        std::stringstream ppaStream;
        ppaStream << i->name << i->ppa;
        ppaStream >> namePPA;
        
        // if not found with ioctl, don't add an instance and continue the loop
        FileDescriptor fd = socket(AF_INET, SOCK_DGRAM, 0);
        struct ifreq ifr;
        memset(&ifr, 0, sizeof(ifr));
        strncpy(ifr.ifr_name, namePPA.c_str(), sizeof(ifr.ifr_name)-1);
        
        if (deps->ioctl(fd, SIOCGIFFLAGS, &ifr) < 0)
        {
            continue;
        }
        
        NetworkInterfaceInfo instance(deps);
        instance.m_name = StrFromUTF8(namePPA);
        
        instance.m_macAddress = FormatMacAddress(((unsigned char *)i->stats.ifPhysAddress.o_bytes)[0],
                                                 ((unsigned char *)i->stats.ifPhysAddress.o_bytes)[1],
                                                 ((unsigned char *)i->stats.ifPhysAddress.o_bytes)[2],
                                                 ((unsigned char *)i->stats.ifPhysAddress.o_bytes)[3],
                                                 ((unsigned char *)i->stats.ifPhysAddress.o_bytes)[4],
                                                 ((unsigned char *)i->stats.ifPhysAddress.o_bytes)[5]);
        
        instance.m_packetsSent = i->stats.ifOutUcastPkts + i->stats.ifOutNUcastPkts;
        instance.m_knownAttributesMask |= ePacketsSent;
        
        instance.m_packetsReceived = i->stats.ifInUcastPkts + i->stats.ifInNUcastPkts;
        instance.m_knownAttributesMask |= ePacketsReceived;
        
        instance.m_bytesSent = i->stats.ifOutOctets;
        instance.m_knownAttributesMask |= eBytesSent;
        
        instance.m_bytesReceived = i->stats.ifInOctets;
        instance.m_knownAttributesMask |= eBytesReceived;
        
        instance.m_errorsSending = i->stats.ifOutErrors;
        instance.m_knownAttributesMask |= eErrorsSending;
        
        instance.m_errorsReceiving = i->stats.ifInErrors;
        instance.m_knownAttributesMask |= eErrorsReceiving;
        
        instance.m_collisions = i->collisions;
        instance.m_knownAttributesMask |= eCollisions;
        
        interfaces.push_back(instance);
    }
    
}
#endif

#if defined(sun)
/*----------------------------------------------------------------------------*/
//! Constructs a kstat wrapper for the caller
//! \returns    a handle to the new kstat object
SCXCoreLib::SCXHandle<SCXKstat> NetworkInterfaceDependencies::CreateKstat()
{
    return SCXHandle<SCXKstat>(new SCXKstat());
}
#endif


#if defined(linux)
/*----------------------------------------------------------------------------*/
//! Retrieves the name of the file containing dynamic network interface properties
//! \returns    Path to file
SCXCoreLib::SCXFilePath NetworkInterfaceDependencies::GetDynamicInfoFile() const {
    return L"/proc/net/dev";
}
#if !defined(ppc)
/*----------------------------------------------------------------------------*/
//! Retrieves the name of the directory containing virtual network interfaces
//! \returns    Path to file
SCXCoreLib::SCXFilePath NetworkInterfaceDependencies::GetVirtualInterfaceDirectory() const {
    return L"/sys/devices/virtual/net/";
}
#endif

#endif

/*----------------------------------------------------------------------------*/
//! Perform a variety of control functions on devices
//! \param[in]     fildes    Open file descriptor
//! \param[in]     request   Control function selected
//! \param[in]     ifreqptr  Pointer to buffer to be initialized
int NetworkInterfaceDependencies::ioctl(int fildes, int request, void *ifreqptr) {
    return ::ioctl(fildes, request, ifreqptr);
}

#if defined(aix)
/*----------------------------------------------------------------------------*/
//! Find performance statistics for network interface
//! \param[in]   name    Either FIRST_NETINTERFACE, or the first network interface of interest
//! \param[in]   userbuff  Points to a memory area to be filled with structs
//! \param[in]   sizeof_struct Number of bytes of a struct
//! \param[in]   desiredNumber    Number of structs to fetch
//! \returns Number of structs copied to buffer, if name and userbuff are non null
//! If name or userbuff is NULL no structs are copied and the function returns the number of structs
//! that would have been copied.
int  NetworkInterfaceDependencies::perfstat_netinterface(perfstat_id_t *name, perfstat_netinterface_t *userbuff,
                                                         size_t sizeof_struct, int desiredNumber) {
    return ::perfstat_netinterface(name, userbuff, sizeof_struct, desiredNumber);
}

/*----------------------------------------------------------------------------*/
//! Perform a variety of control functions on devices
//! \param[in]     s   Socket file descriptor
//! \param[in]     name   Pointer to the socket structure
//! \param[in]     namelen  Length of the socket structure 
int NetworkInterfaceDependencies::bind(int s, const struct sockaddr *name, socklen_t namelen) {
    return ::bind(s, name, namelen);
}

/*----------------------------------------------------------------------------*/
//! Find Network Adapter Info such as MAC address, AdapterType, AdapterTypeID
//! \param[in]   func
//! \param[in]   kinfoStruct
//! \param[in]   totSize
//! \param[in]   args    Not used
//! \returns 0 for success, non-zero for error
int  NetworkInterfaceDependencies::getkerninfo(int func, char *kinfoStruct, int *totSize, int32long64_t args)
{
    return ::getkerninfo(func, kinfoStruct, totSize, args);
}
#endif // if defined(aix)

#if defined(hpux)
/*----------------------------------------------------------------------------*/
//! Default open function that gets overridden in HP unit tests
//! \param[in]   path    path of file to open 
//! \param[in]   oflag   flags specified for opening
//! \returns A file descriptor int associated with the file that is opened
int NetworkInterfaceDependencies::open(const char * path, int oflag) {
    return ::open(path, oflag);
}

/*----------------------------------------------------------------------------*/
//! Used in this implementation to get important data from the DLPI driver
//! \param[in]   fildes  the file descriptor that is mapped to an open file
//! \param[in]   ctlptr  a buffer to store control parts of messages
//! \param[in]   dataptr a buffer to store data parts of messages
//! \param[in]   flagsp  describes which messages should be retreived
//! \returns negative if error, MORECTL if there was not enough room in ctl ptr and 0 if successful
int NetworkInterfaceDependencies::getmsg(int fildes, struct ::strbuf * ctlptr, struct ::strbuf * dataptr, int * flagsp) {
    return ::getmsg(fildes, ctlptr, dataptr, flagsp);
}

/*----------------------------------------------------------------------------*/
//! Used in this implementation to request/send data to the DLPI driver
//! \param[in]   fildes  the file descriptor that is mapped to an open file
//! \param[in]   ctlptr  a buffer to store control parts of messages
//! \param[in]   dataptr a buffer to store data parts of messages
//! \param[in]   flags   describes which messages should be sent
//! \returns 0 if successful, -1 if unsuccessful
int NetworkInterfaceDependencies::putmsg(int fildes, const struct ::strbuf * ctlptr, const struct ::strbuf * dataptr, int flags) {
    return ::putmsg(fildes, ctlptr, dataptr, flags);
}
#endif

/*----------------------------------------------------------------------------*/
//! Make the information correspond to the current state of the system
void NetworkInterfaceInfo::Refresh() {
    vector<NetworkInterfaceInfo> latestInterfaces(FindAll(m_deps));
    for (size_t nr = 0; nr < latestInterfaces.size(); nr++) {
        if (latestInterfaces[nr].GetName() == GetName()) {
            *this = latestInterfaces[nr];
            break;
        }
    }

}

#if defined(linux)
    /*----------------------------------------------------------------------------*/
    //! parase data get by ioctl(fd, SIOCGIFHWADDR,), this function will get
    //! AdapterTypeID, AdapterType, PhysicalAdapter, MACAddress.
    //!
    //! \param fd file descriptor
    //! \param deps dependency
    //!
    void NetworkInterfaceInfo::ParseHwAddr(int fd, SCXHandle<NetworkInterfaceDependencies> deps)
    {
        struct ifreq ifr;

        memset(&ifr, 0, sizeof(ifr));
        // set a invalid value
        m_adapterTypeID = eNetworkAdapterTypeInvalid;
        memset(&ifr, 0, sizeof(ifr));
        ifr.ifr_addr.sa_family = AF_INET;
        strncpy(ifr.ifr_name, SCXCoreLib::StrToUTF8(m_name).c_str(), IFNAMSIZ - 1);
        if (deps->ioctl(fd, SIOCGIFHWADDR, &ifr) >= 0) {
            switch(ifr.ifr_hwaddr.sa_family)
            {
            case ARPHRD_ETHER:
                m_adapterTypeID = eNetworkAdapterTypeEthernet8023;
                break;
            case ARPHRD_FDDI:
                m_adapterTypeID = eNetworkAdapterTypeFDDI;
                break;
            case ARPHRD_LOCALTLK:
                m_adapterTypeID = eNetworkAdapterTypeLocalTalk;
                break;
            case ARPHRD_ARCNET:
                m_adapterTypeID = eNetworkAdapterTypeARCNET;
                break;
            case ARPHRD_ATM:
                m_adapterTypeID = eNetworkAdapterTypeATM;
                break;
            case ARPHRD_IEEE80211:
                m_adapterTypeID = eNetworkAdapterTypeWireless;
                break;
            case ARPHRD_IEEE1394:
                m_adapterTypeID = eNetworkAdapterType1394;
                break;
            default:
                // other values do not have correspond values defined in Win32_NetworkAdapter.
                static SCXCoreLib::LogSuppressor suppressor(SCXCoreLib::eInfo, SCXCoreLib::eTrace);
                std::wstringstream errMsg;

                errMsg << L"For net device " << m_name << L", can not map sa_family to AdapterType, sa_family is: " << ifr.ifr_hwaddr.sa_family;
                SCXCoreLib::SCXLogSeverity severity(suppressor.GetSeverity(errMsg.str()));
                SCX_LOG(m_log, severity, errMsg.str());

                m_adapterTypeID = eNetworkAdapterTypeInvalid;
            }
            if (eNetworkAdapterTypeInvalid == m_adapterTypeID)
            {
                m_adapterType = L"";
            }
            else
            {
                m_adapterType = AdapterTypeNames[m_adapterTypeID];
            }
            /* in <linux/if_arp.h>, Dummy types for non ARP hardware start
             * at ARPHRD_SLIP, which is 256 */
            if (ifr.ifr_hwaddr.sa_family >= ARPHRD_SLIP)
            {
                m_physicalAdapter = false;
            }
            else
            {
                m_physicalAdapter = true;
            }
            m_knownAttributesMask |= ePhysicalAdapter;

            m_macAddress = FormatMacAddress((unsigned int)(unsigned char)ifr.ifr_hwaddr.sa_data[0],
                                            (unsigned int)(unsigned char)ifr.ifr_hwaddr.sa_data[1],
                                            (unsigned int)(unsigned char)ifr.ifr_hwaddr.sa_data[2],
                                            (unsigned int)(unsigned char)ifr.ifr_hwaddr.sa_data[3],
                                            (unsigned int)(unsigned char)ifr.ifr_hwaddr.sa_data[4],
                                            (unsigned int)(unsigned char)ifr.ifr_hwaddr.sa_data[5]);
        }
        else
        {
            SCX_LOGERROR(m_log, L"for net device " + m_name + L" ioctl(,SIOCGIFHWADDR,) fail : " + wstrerror(errno));
            m_macAddress.clear();
        }
    }
    /*----------------------------------------------------------------------------*/
    //! parse data get by ioctl(fd, SIOETHTOOL, ), will get attribute
    //! AutoSense, MaxSpeed, Speed
    //!
    //! \param fd file descriptor
    //! \param deps dependency
    //!
    void NetworkInterfaceInfo::ParseEthtool(int fd, SCXHandle<NetworkInterfaceDependencies> deps)
    {
        struct ifreq       ifr;
        struct ethtool_cmd ecmd;

        ecmd.cmd = ETHTOOL_GSET; /* get setting */
        memset(&ifr, 0, sizeof(ifr));
        strncpy(ifr.ifr_name, SCXCoreLib::StrToUTF8(m_name).c_str(), IFNAMSIZ - 1);
        ifr.ifr_data = (caddr_t) &ecmd;

        m_autoSense = false;
        if (deps->ioctl(fd, SIOCETHTOOL, &ifr) >= 0)
        {
            /* macros defined in file <linux/ethtool.h> */
            if ((ecmd.supported & SUPPORTED_Autoneg) &&
               (AUTONEG_ENABLE == ecmd.autoneg))
            {
                m_autoSense = true;
            }
            else
            {
                m_autoSense = false;
            }
            m_knownAttributesMask |= eAutoSense;
            m_maxSpeed = 0;
#if defined(SUPPORTED_10000baseT_Full) || defined(SUPPORTED_10000baseKX4_Full) || defined(SUPPORTED_10000baseKR_Full) || defined(SUPPORTED_10000baseR_FEC)
            if ((ecmd.supported & SUPPORTED_10000baseT_Full)
#ifdef SUPPORTED_10000baseKX4_Full
               || (ecmd.supported & SUPPORTED_10000baseKX4_Full)
#endif
#ifdef SUPPORTED_10000baseKR_Full
               || (ecmd.supported & SUPPORTED_10000baseKR_Full)
#endif
#ifdef SUPPORTED_10000baseR_FEC
               || (ecmd.supported & SUPPORTED_10000baseR_FEC)
#endif
                )
            {
                m_maxSpeed = SPEED_10000;
            }
#endif
#ifdef SUPPORTED_2500baseX_Full
            if (m_maxSpeed < SPEED_2500 && (ecmd.supported & SUPPORTED_2500baseX_Full))
            {
                m_maxSpeed = SPEED_2500;
            }
#endif
            if (m_maxSpeed < SPEED_1000 &&
               ((ecmd.supported & SUPPORTED_1000baseT_Full) ||
#if defined(SUPPORTED_1000baseKX_Full)
                (ecmd.supported & SUPPORTED_1000baseKX_Full) ||
#endif
                (ecmd.supported & SUPPORTED_1000baseT_Half)))
            {
                m_maxSpeed = SPEED_1000;
            }
            else if ((ecmd.supported & SUPPORTED_100baseT_Full) ||
                    (ecmd.supported & SUPPORTED_100baseT_Half))
            {
                m_maxSpeed = SPEED_100;
            }
            else if ((ecmd.supported & SUPPORTED_10baseT_Full) ||
                    (ecmd.supported & SUPPORTED_10baseT_Half))
            {
                m_maxSpeed = SPEED_10;
            }
            else
            {
                SCX_LOGTRACE(m_log, StrAppend(wstring(L"for net device ") + m_name + L" can not get supported speed, the supported value got by ioctl(,SIOCETHTOOL,) is : ", ecmd.supported));
                m_maxSpeed = 0;
            }
            m_maxSpeed *= 1000 * 1000; // change speed from Mbits to bits
            switch(ecmd.speed)
            {                     // macroes defined in <linux/ethtool.h>
                case SPEED_10:    // 10Mb
                case SPEED_100:   // 100Mb
                case SPEED_1000:  // gigabit
#ifdef SPEED_2500
                case SPEED_2500:  // 2.5Gb
#endif
#ifdef SPEED_10000
                case SPEED_10000: // 10GbE
#endif
                    m_speed = ecmd.speed * 1000 * 1000; // change speed from Mbits to bits
                    break;
            default:            /* don't support */
                SCX_LOGTRACE(m_log, StrAppend(wstring(L"for net device ") + m_name + L" ioctl(,SIOCETHTOOL,) get a unformal speed value : ", ecmd.speed))
                m_speed = 0;
            }
        }
        else
        {
            SCX_LOGTRACE(m_log, L"for net device " + m_name + L" ioctl(,SIOCETHTOOL,) fail : " + wstrerror(errno));
        }
    }
#endif

#if defined(hpux)
    void NetworkInterfaceInfo::Get_DataLink_Speed(SCXHandle<NetworkInterfaceDependencies> deps)
    {
        dl_hp_get_drv_param_ioctl_t cmd_info; // To store reported values by DLPI.
        SCXdlpi dlpi_instance(deps);

        m_autoSense = false;
        m_speed = 0;
        if (dlpi_instance.get_cur_link_speed(m_name, cmd_info))
        {
            if (cmd_info.dl_autoneg == DL_HP_AUTONEG_SENSE_ON)
            {
                m_autoSense = true;
            }
            else
            {
                m_autoSense = false;
            }
            m_knownAttributesMask |= eAutoSense;
            
            // Provider needs the speed in Bytes/Sec.
            m_speed = cmd_info.dl_speed * 1000 * 1000;
        }
        else
        {
            SCX_LOGERROR(m_log, std::wstring(L"for net deivce ").append(SCXCoreLib::StrFrom(m_name)).append(std::wstring(L" and errno=")).append(SCXCoreLib::StrFrom(errno)));
        }
    }
#endif // if defined(hpux)

#if defined(aix)
static SCXCoreLib::LogSuppressor suppressor(SCXCoreLib::eError, SCXCoreLib::eTrace);

    /** AutoClose destructor */
    NetworkInterfaceInfo::AutoClose::~AutoClose()
    {
        if (m_fd != 0)
        {
            SCX_LOGHYSTERICAL(m_log, StrAppend(wstring(L"GetParameters: AutoClose closing fd: "), m_fd));
            if (close(m_fd) < 0)
            {
                SCX_LOGERROR(m_log, StrAppend(StrAppend(L"Error in ~AutoClose closing fd: ", m_fd), StrAppend(L", errno: ", SCXCoreLib::StrFrom(errno))));
            }
            m_fd = 0;
        }
    } // End of ~AutoClose().
    
    // Helper function for Get_NDD_STAT() function.
    void NetworkInterfaceInfo::set_speed(const scxulong speed_selected, 
                                         const scxulong auto_speed)
    {
        std::wstringstream errMsg(L"");
        switch(speed_selected)
        {
            case MEDIA_10_HALF:
            case MEDIA_10_FULL:
                m_speed = SPEED_10;
                break;

            case MEDIA_100_HALF:
            case MEDIA_100_FULL:
                m_speed = SPEED_100;
                break;

            case MEDIA_1000_FULL:
                m_speed = SPEED_1000;
                break;

            case MEDIA_AUTO:
                m_autoSense = true;
                switch(auto_speed)
                {
                    case MEDIA_10_HALF:
                    case MEDIA_10_FULL:
                        m_speed = SPEED_10;
                        break;

                    case MEDIA_100_HALF:
                    case MEDIA_100_FULL:
                        m_speed = SPEED_100;
                        break;

                    case MEDIA_1000_FULL:
                        m_speed = SPEED_1000;
                        break;

                    default:
                        errMsg << L"Invalid auto speed: " << auto_speed << L"- interface: " << m_name;
                        SCXCoreLib::SCXLogSeverity severity(suppressor.GetSeverity(SCXCoreLib::StrFrom(errMsg.str())));
                        SCX_LOG(m_log, severity, errMsg.str());
                        break;
                } // switch(auto_speed)
                break;

            default:
                errMsg << L"Invalid selected speed: " << speed_selected << L"- interface: " << m_name;
                SCXCoreLib::SCXLogSeverity severity(suppressor.GetSeverity(SCXCoreLib::StrFrom(errMsg.str())));
                SCX_LOG(m_log, severity, errMsg.str());
                break;
        }
    }
     
    void NetworkInterfaceInfo::Get_NDD_STAT(SCXHandle<NetworkInterfaceDependencies> deps)
    {
        SCX_LOGTRACE(m_log, L"NetworkInterfaceInfo::Get_NDD_STAT entry");

       /* This function provides the support for those drivers which report 
        * speed related stats as part of configuration parameters.
        * (defined in header files: /usr/include/sys/cdli_*.h) 
        *
        * The list of supported drivers is as follows: 
        * kent_config for the PCI Ethernet Device Driver (22100020)
        * phxent for the 10/100 Mbps Ethernet PCI Adapter Device Driver (23100020)
        * scent for the 10/100 Mbps Ethernet PCI Adapter II Device Driver (1410ff01)
        * gxent for the Gigabit Ethernet-SX PCI Adapter Device Driver (14100401)
        * goent for Gigabit Ethernet-SX PCI-X Adapter Device Driver (14106802), 
        *   10/100/1000 Base-T Ethernet PCI-X Adapter Device Driver (14106902), 
        *   2-Port Gigabit Ethernet-SX PCI-X Adapter Device Driver (14108802), 
        *   2-Port 10/100/1000 Base-TX PCI-X Adapter Device Driver (14108902), 
        *   4-Port 10/100/1000 Base-TX PCI-X Adapter Device Driver (14101103), 
        *   4-Port 10/100/1000 Base-TX PCI-Exp Adapter Dev Driver(14106803), 
        *   2-Port Gigabit Ethernet-SX PCI-Express Adapter Device Driver
        *                                                     (14103f03), 
        *   2-Port 10/100/1000 Base-TX PCI-Express Adapter Device Driver 
        *                                                     (14104003).
        *
        * ment  Gigabit Ethernet-SX PCI-X Adapter Device Driver (14106703).
        *
        * hea for Host Ethernet Adapter Device Driver.
        *********************END OF SUPPORTED DRIVERS ************************************/

       /* This function doesn't provide the support for the following drivers 
        * due to the overlap of their device_type values with some of the 
        * above list drivers:
        * 
        * bent for the Gigabit Ethernet-SX Adapter Device Driver (e414a816).
        *  (reason: ENT_BT_PCI, ENT_UTP_PCI, ENT_BT_PCI_OTHER,and ENT_UTP_PCI_OTHER 
        *  have the same value as ENT_CENT_PCI_TX,ENT_UTP_PCI,
        *  ENT_GX_PCI_OTHER, ENT_UTP_PCI_OTHER(defined for gxent) respectively
        *
        * ment for Gigabit Ethernet-SX Adapter Device Driver (14101403)
        *   (reason: ENT_MT_SX_PCI has the same value as ENT_GX_PCI defined for gxent)
        *
        * kngent for the 10 Gigabit Ethernet-SR PCI-X 2.0 DDR Adapter Device 
        * Driver (1410eb02) and the 10 Gigabit Ethernet-LR PCI_X 2.0 DDR 
        * Adapter Device Driver (1410ec02).
        * (reason: ENT_KNGENT_LR_PCIX and ENT_KNGENT_SR_PCIX have the same value as 
        *  ENT_CENT_PCI_TX and ENT_EPENT_PCI_TX respectively (defined for 
        *  goent driver))
        */

        union ARG 
        {
            kent_all_stats_t kent;
            phxent_all_stats_t phxent;
            scent_all_stats_t scent;
            gxent_all_stats_t gxent;
            goent_all_stats_t goent;
            ment_all_stats_t ment;
            hea_all_stats_t hea;
            lncent_all_stats_t lncent;
            shient_all_stats_t shient;
        } arg; // Used for ioctl argument. 

        // First, we need to connect to the adapter in question.
        struct sockaddr_ndd_8022 sa;
        int s;

        SCX_LOGTRACE(m_log, L"NetworkInterfaceInfo::Get_NDD_STAT Connecting to socket");
        s = socket(AF_NDD, SOCK_DGRAM, 0);
        if (s < 0)
        {
            std::wstringstream errMsg;
            errMsg.str(L"");
            errMsg << L"socket(AF_NDD,SOCK_DGRAM,0) failed. errno: " << errno << L"- interface: " << m_name;
            SCXCoreLib::SCXLogSeverity severity(suppressor.GetSeverity(SCXCoreLib::StrFrom(errMsg.str())));
            SCX_LOG(m_log, severity, errMsg.str());
            return;
        }

        // Close the resource through a helper class, should an exception happens. 
        SCX_LOGTRACE(m_log, L"NetworkInterfaceInfo::Get_NDD_STAT Setting up AutoClose");
        AutoClose _fd(m_log, s);

        sa.sndd_8022_family = AF_NDD;
        sa.sndd_8022_len = sizeof(struct sockaddr_ndd_8022);
        sa.sndd_8022_filtertype = NS_TAP;
        sa.sndd_8022_filterlen = sizeof(ns_8022_t);
        strcpy((char *)sa.sndd_8022_nddname, SCXCoreLib::StrToUTF8(m_name).c_str());

        SCX_LOGTRACE(m_log, wstring(L"NetworkInterfaceInfo::Get_NDD_STAT Binding to socket") + m_name);
        if (deps->bind(s, (struct sockaddr *)&sa, sizeof(struct sockaddr_ndd_8022)) < 0) 
        {
            // This is to log file name and line number along with the rest of error message.
            SCXCoreLib::SCXErrnoException e(L"bind() failed. errno: ", errno, SCXSRCLOCATION);
            SCX_LOGERROR(m_log, e.What());
            return;
        }

        int on = 1;
        SCX_LOGTRACE(m_log, L"NetworkInterfaceInfo::Get_NDD_STAT Setting option SO_REUSEADDR");
        if (setsockopt(s, SOL_SOCKET, SO_REUSEADDR, &on, sizeof(on)) < 0)
        {
            SCXCoreLib::SCXErrnoException e(L"setsockopt() failed. errno: ", errno, SCXSRCLOCATION);
            SCX_LOGERROR(m_log, e.What());
            return;
        }

        // Populate the ioctl argument accordingly. 
        // The ioctl argument for the stat related commands must be struct nddctl.
        SCX_LOGTRACE(m_log, L"NetworkInterfaceInfo::Get_NDD_STAT Populating ioctl");
        nddctl ioctl_arg;
        ioctl_arg.nddctl_buflen = sizeof(ARG);
        ioctl_arg.nddctl_buf = (caddr_t)&arg;

        // Issue the ioctl command to get the device extended stats.
        // (http://pic.dhe.ibm.com/infocenter/aix/v6r1/index.jsp?topic=%2Fcom.ibm.aix.kernelext%2Fdoc%2Fkernextc%2Fndd_get_all_stats_devctrlop.htm)
        SCX_LOGTRACE(m_log, L"NetworkInterfaceInfo::Get_NDD_STAT Issuing ioctl");
        if (deps->ioctl(s,NDD_GET_ALL_STATS,&ioctl_arg) < 0) 
        {
            SCXCoreLib::SCXErrnoException e(L"ioctl(s,NDD_GET_ALL_STATS,&arg) failed. errno: ", errno, SCXSRCLOCATION);
            SCX_LOGERROR(m_log, e.What());
            return;
        }
        m_autoSense = false;
        m_speed = 0;
        m_maxSpeed = 0;
        unsigned int device_type = arg.kent.ent_gen_stats.device_type;
        scxulong auto_speed = 0; // meida_speed, speed_negotiated, or link_negotiated.

        SCX_LOGTRACE(m_log, L"NetworkInterfaceInfo::Get_NDD_STAT At device switch");

        // Find out which driver we are dealing with. 
        // If supported then retrieve the intended info.
        // (http://pic.dhe.ibm.com/infocenter/aix/v6r1/index.jsp?topic=%2Fcom.ibm.aix.kernelext%2Fdoc%2Fkernextc%2Fconfig.htm)
        switch (device_type)
        {
            // kent 
            case ENT_3COM:
            case ENT_IENT:
            case ENT_IEN_ISA:
            case ENT_LCE:
            case ENT_KEN_PCI:
            case ENT_LSA:
            case ENT_IEN_PCMCIA:
                // PCI Ethernet Adapter Device Driver (22100020) only supports the 
                // following additional configuration parameters
                // (speed is not one of them!):
                // Full Duplex, Hardware Transmit Queue, Hardware Receive Queue.
                m_maxSpeed = SPEED_100; // This is a 10/100Mbps Eth PCI adapter.
                break;

                // phxent
            case ENT_PHX_PCI:
            case ENT_CLVR_PCI:
            case ENT_PHX_INT_PCI:
            case ENT_CLVR_INT_PCI:
                m_maxSpeed = SPEED_100; // This is a 10/100Mbps Eth PCI adapter.
                set_speed(arg.phxent.phxent_stats.speed_selected, arg.phxent.phxent_stats.media_speed);
                break;

                // scent
            case ENT_SCENT_PCI:
                m_maxSpeed = SPEED_100; // This is a 10/100Mbps Eth PCI adapter.
                set_speed(arg.scent.scent_stats.speed_selected, arg.scent.scent_stats.speed_negotiated);
                break;

                // gxent
            case ENT_GX_PCI:
            case ENT_UTP_PCI:
            case ENT_GX_PCI_OTHER:
            case ENT_UTP_PCI_OTHER:
                m_maxSpeed = SPEED_1000; // This is a Gigabit Ethernet PCI adapter.
                auto_speed = arg.gxent.gxent_stats.link_negotiated;
                if (auto_speed & NDD_GXENT_LNK_10MB)
                {
                    auto_speed = MEDIA_10_FULL;
                }
                else if (auto_speed & NDD_GXENT_LNK_100MB) 
                {
                    auto_speed = MEDIA_100_FULL;
                }
                else if (auto_speed & NDD_GXENT_LNK_1000MB) 
                {
                    auto_speed = MEDIA_1000_FULL;
                }
                set_speed(arg.gxent.gxent_stats.speed_selected, auto_speed);
                break; 

                // goent
            case ENT_GOENT_PCI_TX:
            case ENT_GOENT_PCI_SX:
            case ENT_DENT_PCI_TX:
            case ENT_DENT_PCI_SX:
            case ENT_CENT_PCI_TX:
            case ENT_EPENT_PCI_TX:
            case ENT_EPENT_PCI_SX:
            case ENT_CLENT_PCI_TX:
                m_maxSpeed = SPEED_1000; // This is a Gigabit Ethernet PCI adapter.
                set_speed(arg.goent.goent_stats.speed_selected, arg.goent.goent_stats.speed_negotiated);
                break;

                // ment
            case ENT_SM_SX_PCI:
                m_maxSpeed = SPEED_1000; // This is a Gigabit Ethernet-SX Adapter. 
                auto_speed = arg.ment.ment_stats.link_negotiated;
                if (auto_speed & NDD_MENT_LNK_10MB)
                {
                    auto_speed = MEDIA_10_FULL;
                }
                else if (arg.ment.ment_stats.link_negotiated & NDD_MENT_LNK_100MB)
                {
                    auto_speed = MEDIA_100_FULL;
                }
                else if (arg.ment.ment_stats.link_negotiated & NDD_MENT_LNK_1000MB)
                {
                    auto_speed = MEDIA_1000_FULL;
                }
                set_speed(arg.ment.ment_stats.speed_selected, auto_speed);
                break;

                // lncent 
            case ENT_LNC_TYPE:
            case ENT_LNC_VF:
                //Support for Lancer drivers
                m_maxSpeed = SPEED_10000; // This is 10 Gigabit Ethernet PCI adapter.
                break;

            default:
                // Is it a Host Ethernet Adapter?
                // The reason I am using the sizeof() to indentify 
                // the HEA device type, is that there is no device type for it.
                // The ndd_2_flags in ndd_t structure represents the HEA device
                // type. I couldn't find a way to query the ndd_t structure. 
                // (I tried the NDD_GET_NDD command defined in ndd.h but 
                // it didn't work!

                if (ioctl_arg.nddctl_buflen = sizeof(hea_all_stats_t))
                {
                    switch(arg.hea.hea_stats.speed_selected)
                    {
                        case HEA_MEDIA_10_HALF:
                        case HEA_MEDIA_10_FULL:
                            m_speed = m_maxSpeed = SPEED_10;
                            break;

                        case HEA_MEDIA_100_HALF:
                        case HEA_MEDIA_100_FULL:
                            m_speed = m_maxSpeed = SPEED_100;
                            break;

                        case HEA_MEDIA_1000_FULL:
                            m_speed = m_maxSpeed = SPEED_1000;
                            break;

                        case HEA_MEDIA_10000_FULL:
                            m_speed = m_maxSpeed = SPEED_10000;
                            break;

                        case HEA_MEDIA_AUTO:
                            m_autoSense = true;
                            break;

                        default:
                            std::wstringstream errMsg;
                            errMsg.str(L"");
                            errMsg << L"Invalid seleced speed: " << arg.hea.hea_stats.speed_selected << L"- interface: " << m_name;
                            SCXCoreLib::SCXLogSeverity severity(suppressor.GetSeverity(SCXCoreLib::StrFrom(errMsg.str())));
                            SCX_LOG(m_log, severity, errMsg.str());
                            break;
                    }
                }
                else // Not supported driver.
                {
                    std::wstringstream errMsg;
                    errMsg.str(L"");
                    errMsg << L"The driver not supported for the interface: " << m_name << " with device type: " << device_type;
                    SCXCoreLib::SCXLogSeverity severity(suppressor.GetSeverity(SCXCoreLib::StrFrom(errMsg.str())));
                    SCX_LOG(m_log, severity, errMsg.str());
                }
                break;
        }

        SCX_LOGTRACE(m_log, L"NetworkInterfaceInfo::Get_NDD_STAT After device switch");

        m_knownAttributesMask |= eAutoSense;

    } // End of Get_NDD_STAT()

#endif // if defined(aix)

#if defined(sun) || defined(linux)
    /*----------------------------------------------------------------------------*/
    //! parse data get by ioctl(fd, SIOCGIFINDEX, ), will get InterfaceIndex.The linux and solaris share the same method
    //!
    //! \param fd file descriptor
    //! \param deps dependency
    //!
    void NetworkInterfaceInfo::ParseIndex(int fd, SCXHandle<NetworkInterfaceDependencies> deps)
    {
        struct ifreq ifr;

        memset(&ifr, 0, sizeof(ifr));
        strncpy(ifr.ifr_name, SCXCoreLib::StrToUTF8(m_name).c_str(), IFNAMSIZ - 1);
        ifr.ifr_addr.sa_family = AF_INET;
        if (deps->ioctl(fd, SIOCGIFINDEX, &ifr) >= 0)
        {
#if defined(linux)
            m_interfaceIndex       = ifr.ifr_ifindex;
#elif defined(sun)
            m_interfaceIndex       = ifr.ifr_index;
#endif
            m_knownAttributesMask |= eInterfaceIndex;
        }
        else
        {
            SCX_LOGERROR(m_log, L"for net device " + m_name + L" ioctl(,SIOCGIFINDEX,) fail : " + wstrerror(errno));
        }
    }
#endif

/*----------------------------------------------------------------------------*/
//! Finds IPv6 addresses. 
//! \param[in]  deps    What this PAL depends on.
    void NetworkInterfaceInfo::ParseIPv6Addr(SCXCoreLib::SCXHandle<NetworkInterfaceDependencies> deps)
    {
#if defined(linux)
        class AutoIFAddr
        {
            struct ifaddrs * m_ifAddr;
            SCXCoreLib::SCXHandle<NetworkInterfaceDependencies> m_deps;
        public:
            AutoIFAddr(struct ifaddrs * ifAddr, SCXCoreLib::SCXHandle<NetworkInterfaceDependencies> depsInit):
                    m_ifAddr(ifAddr), m_deps(depsInit)
            {
            }
            ~AutoIFAddr()
            {
                if(m_ifAddr != NULL)
                {
                    m_deps->freeifaddrs(m_ifAddr);
                }
            }
            struct ifaddrs * GetIFAddr()
            {
                return m_ifAddr;
            }
        };

        struct ifaddrs *ifAddrPtr;
        if (deps->getifaddrs(&ifAddrPtr) != 0)
        {
            SCX_LOGTRACE(m_log, L"For net device " + m_name + L" getifaddrs() failed, errno : " + wstrerror(errno) + L'.');
            return;
        }
        AutoIFAddr ifAddr(ifAddrPtr, m_deps);

        struct ifaddrs * ifa = NULL;
        void * pTmpAddr = NULL;

        for (ifa = ifAddr.GetIFAddr(); ifa != NULL; ifa = ifa->ifa_next)
        {
            if (ifa->ifa_addr && ifa->ifa_addr->sa_family == AF_INET6 && strcmp(ifa->ifa_name, StrToUTF8(m_name).c_str()) == 0)
            { 
                pTmpAddr = &((struct sockaddr_in6 *)ifa->ifa_addr)->sin6_addr;
                char addrStr[INET6_ADDRSTRLEN];
                inet_ntop(AF_INET6, pTmpAddr, addrStr, INET6_ADDRSTRLEN);
                m_ipv6Address.push_back(StrFromUTF8(addrStr));
            }
        }
#endif
#if defined(sun) || defined(hpux) || defined(aix)
        class AutoSocket
        {
            wstring m_devName;
            int m_sock;
            SCXCoreLib::SCXHandle<NetworkInterfaceDependencies> m_deps;
            SCXCoreLib::SCXLogHandle m_log;
        public:
            AutoSocket(int sock, SCXCoreLib::SCXHandle<NetworkInterfaceDependencies> depsInit,
                    SCXCoreLib::SCXLogHandle log, const wstring &devName):
                    m_sock(sock), m_deps(depsInit), m_log(log), m_devName(devName)
            {
            }
            ~AutoSocket()
            {
                if(m_sock != -1)
                {
                    if(m_deps->close(m_sock) != 0)
                    {
                        SCX_LOGERROR(m_log, L"For net device " + m_devName + L" closing socket failed, errno : " +
                            wstrerror(errno) + L'.');
                    }
                }
            }
            int GetSock()
            {
                return m_sock;
            }
        };
        
        AutoSocket sd(deps->socket(AF_INET6, SOCK_DGRAM, 0), m_deps, m_log, m_name);
        if(sd.GetSock() == -1)
        {
            SCX_LOGTRACE(m_log, L"For net device " + m_name +
                L" opening socket(AF_INET6, SOCK_DGRAM, 0) failed, errno : " + wstrerror(errno) + L'.');
            return;
        }

#if defined(sun)
        int ifCnt = 0;
        struct lifnum lifn;
        lifn.lifn_family = AF_UNSPEC;
        lifn.lifn_flags = 0;
        if (deps->ioctl(sd.GetSock(), SIOCGLIFNUM, &lifn) != 0)
        {
            SCX_LOGTRACE(m_log, L"For net device " + m_name + L" ioctl(SIOCGLIFNUM) failed, errno : " +
                wstrerror(errno) + L'.');
            return;
        }
        ifCnt = lifn.lifn_count;

        if (ifCnt == 0)
        {
            // Nothing to do, and also later we count on the vector size to be more than 0.
            return;
        }

        vector<lifreq> lifcBuff;
        struct lifconf lifc;
        lifcBuff.resize(ifCnt);
        lifc.lifc_len = ifCnt * sizeof (lifreq);
        lifc.lifc_buf = (caddr_t)&lifcBuff[0];// It's safe because size of the vector is always more than 0.
        lifc.lifc_family = AF_UNSPEC;
        lifc.lifc_flags = 0;
        if (deps->ioctl(sd.GetSock(), SIOCGLIFCONF, &lifc) != 0)
        {
            SCX_LOGTRACE(m_log, L"For net device " + m_name + L" ioctl(SIOCGLIFCONF) failed, errno : " +
                wstrerror(errno) + L'.');
            return;
        }

        size_t lifrCnt = lifc.lifc_len / sizeof (lifreq);
        for (size_t i = 0; i < lifrCnt; i++)
        {
            string currName = lifcBuff[i].lifr_name;
            string name = SCXCoreLib::StrToUTF8(m_name);
            string name1 = name + ':';
            if (currName == name || currName.substr(0, name1.size()) == name1)
            {
                struct sockaddr * sockAddr = (struct sockaddr *)&lifcBuff[i].lifr_addr;
                if (sockAddr->sa_family == AF_INET6)
                {
                    char addrStr[INET6_ADDRSTRLEN];
                    inet_ntop(sockAddr->sa_family, &((struct sockaddr_in6 *)sockAddr)->sin6_addr, addrStr, INET6_ADDRSTRLEN);
                    m_ipv6Address.push_back(StrFromUTF8(addrStr)); 
                }
            }
        }
#elif defined(hpux)
        int ifCnt = 0;
        if (deps->ioctl(sd.GetSock(), SIOCGLIFNUM, &ifCnt) != 0)
        {
            SCX_LOGTRACE(m_log, L"For net device " + m_name + L" ioctl(SIOCGLIFNUM) failed, errno : " +
                wstrerror(errno) + L'.');
            return;
        }

        if (ifCnt == 0)
        {
            // Nothing to do, and also later we count on the vector size to be more than 0.
            return;
        }
        vector<if_laddrreq> lifcBuff;
        struct if_laddrconf lifc;
        lifcBuff.resize(ifCnt);
        lifc.iflc_len = ifCnt * sizeof (if_laddrreq);
        lifc.iflc_buf = (caddr_t)&lifcBuff[0];// It's safe because size of the vector is always more than 0.
        if (deps->ioctl(sd.GetSock(), SIOCGLIFCONF, &lifc) != 0)
        {
            SCX_LOGTRACE(m_log, L"For net device " + m_name + L" ioctl(SIOCGLIFCONF) failed, errno : " +
                wstrerror(errno) + L'.');
            return;
        }

        size_t lifrCnt = lifc.iflc_len / sizeof (if_laddrreq);
        for (size_t i = 0; i < lifrCnt; i++)
        {
            string currName = lifcBuff[i].iflr_name;
            string name = SCXCoreLib::StrToUTF8(m_name);
            string name1 = name + ':';
            if (currName == name || currName.substr(0, name1.size()) == name1)
            {
                struct sockaddr * sockAddr = (struct sockaddr *)&lifcBuff[i].iflr_addr;
                if (sockAddr->sa_family == AF_INET6)
                {
                    char addrStr[INET6_ADDRSTRLEN];
                    // We cast sockAddr to char* to stop the warning on RISC machines: sockaddr_in6 more strictly
                    // alligned than sockAddr. Addresses must be right anyway since they're returned by the previous
                    // ioctl(SIOCGLIFCONF) call.
                    inet_ntop(sockAddr->sa_family, &((struct sockaddr_in6 *)((char*)sockAddr))->sin6_addr, addrStr,
                        INET6_ADDRSTRLEN);
                    m_ipv6Address.push_back(StrFromUTF8(addrStr)); 
                }
            }
        }
#elif defined(aix)
// Code inspired by the IBM examples on how to use network system calls.
#if !defined(MAX)
#define MAX(X, Y) (((X) > (Y)) ? (X) : (Y))
#endif
#define SIZE(p) MAX((p).sa_len, sizeof(p))
        int buffSize = 0;
        if (deps->ioctl(sd.GetSock(), SIOCGSIZIFCONF, &buffSize) != 0)
        {
            SCX_LOGTRACE(m_log, L"For net device " + m_name + L" ioctl(SIOCGSIZIFCONF) failed, errno : " +
                wstrerror(errno) + L'.');
            return;
        }

        vector<char> ifconfBuf;
        ifconfBuf.resize(buffSize);
        struct ifconf ifc;
        ifc.ifc_buf = &ifconfBuf[0];
        ifc.ifc_len = ifconfBuf.size();
        if (deps->ioctl(sd.GetSock(), SIOCGIFCONF, &ifc) != 0)
        {
            SCX_LOGTRACE(m_log, L"For net device " + m_name + L" ioctl(SIOCGIFCONF) failed, errno : " +
                wstrerror(errno) + L'.');
            return;
        }

        char *cp, *cplim;
        struct ifreq *ifr = ifc.ifc_req;
        cp = (char *)ifc.ifc_req;
        cplim = cp + ifc.ifc_len;
        // Iterate through the sequence of variable size data structures containing the interface name. cplim points to
        // the end of the sequence. Each data structure consists of the fixed size name array and variable size
        // additional data whose size is obtained by using the SIZE macro.
        for(; cp < cplim; cp += (sizeof(ifr->ifr_name) + SIZE(ifr->ifr_addr)))
        {
            ifr = (struct ifreq *)cp;
            if (0 == strcmp(ifr->ifr_name, StrToUTF8(m_name).c_str()))
            {
                // Interface name matches.
                struct sockaddr *sa;
                sa = (struct sockaddr *)&(ifr->ifr_addr);
                if (sa->sa_family == AF_INET6)
                {
                    // It is IPv6 address.
                    char addrStr[INET6_ADDRSTRLEN];
                    // Translate address to string.
                    inet_ntop(AF_INET6, (struct in6_addr *)&(((struct sockaddr_in6 *)sa)->sin6_addr), addrStr,
                        INET6_ADDRSTRLEN);
                    // Store the address.
                    m_ipv6Address.push_back(StrFromUTF8(addrStr));
                }
            }
        }
#endif
#endif// defined(sun) || defined(hpux) || defined(aix)
}

/*----------------------------------------------------------------------------*/
//! Find all network interfaces on the machine
//! \param[in]  deps    What this PAL depends on
//! \param[in]  includeNonRunning    If false find only interfaces that are up and running
//! \returns    Information on the network instances
std::vector<NetworkInterfaceInfo> NetworkInterfaceInfo::FindAll(SCXHandle<NetworkInterfaceDependencies> deps,
                                                                bool includeNonRunning /*= false*/, wstring interface) {
    SCXCoreLib::SCXLogHandle m_log = SCXLogHandleFactory::GetLogHandle(wstring(L"scx.core.common.pal.system.networkinterface"));

    SCX_LOGTRACE(m_log, L"NetworkInterfaceInfo::FindAll entry");
    std::vector<NetworkInterfaceInfo> interfaces;
#if defined(linux)
    FindAllInFile(interfaces, deps, interface);
#elif defined(sun)
    FindAllUsingKStat(interfaces, deps, interface);
#elif defined(hpux)
    FindAllInDLPI(interfaces, deps, interface);
#elif defined(aix)
    SCX_LOGTRACE(m_log, L"NetworkInterfaceInfo::FindAll Calling FindAllUsingPerfStat");
    FindAllUsingPerfStat(interfaces, deps, interface);
#else
#error "Platform not supported"
#endif
    SCX_LOGTRACE(m_log, L"NetworkInterfaceInfo::FindAll Getting attributes for instance");
    FileDescriptor fd = socket(AF_INET, SOCK_DGRAM, 0);
    struct ifreq ifr;
    memset(&ifr, 0, sizeof(ifr));
    for (size_t nr = 0; nr < interfaces.size(); nr++) {
        NetworkInterfaceInfo &instance = interfaces[nr];
        strcpy(ifr.ifr_name, StrToUTF8(instance.m_name).c_str());
        SCX_LOGTRACE(m_log, wstring(L"NetworkInterfaceInfo::FindAll working on interface ") + instance.m_name);

        SCX_LOGTRACE(m_log, L"NetworkInterfaceInfo::FindAll Attribute SIOCGIFADDR");
        if (deps->ioctl(fd, SIOCGIFADDR, &ifr) >= 0) {
            instance.m_ipAddress = ToString(ifr.ifr_addr);
            instance.m_knownAttributesMask |= eIPAddress;
        }
        SCX_LOGTRACE(m_log, L"NetworkInterfaceInfo::FindAll Attribute SIOCGIFNETMASK");
        if (deps->ioctl(fd, SIOCGIFNETMASK, &ifr) >= 0) {
            instance.m_netmask = ToString(ifr.ifr_addr);
            instance.m_knownAttributesMask |= eNetmask;
        }
        SCX_LOGTRACE(m_log, L"NetworkInterfaceInfo::FindAll Attribute SIOCGIFBRDADDR");
        if (deps->ioctl(fd, SIOCGIFBRDADDR, &ifr) >= 0) {
            instance.m_broadcastAddress = ToString(ifr.ifr_addr);
            instance.m_knownAttributesMask |= eBroadcastAddress;
        }
        SCX_LOGTRACE(m_log, L"NetworkInterfaceInfo::FindAll Attribute SIOCGIFMTU");
        if (deps->ioctl(fd, SIOCGIFMTU, &ifr) >=0)
        {
#if defined(hpux) && PF_MAJOR == 11 && PF_MINOR <= 23 || defined(sun) && PF_MAJOR == 5 && PF_MINOR <= 10
            // Old versions of HPUX and Sun do not have ifr_mtu
            instance.m_mtu = ifr.ifr_ifru.ifru_metric;
#else
            instance.m_mtu = ifr.ifr_mtu;
#endif
            instance.m_knownAttributesMask |= eMTU;
        }
        SCX_LOGTRACE(m_log, L"NetworkInterfaceInfo::FindAll Attribute SIOCGIFFLAGS");
        if (deps->ioctl(fd, SIOCGIFFLAGS, &ifr) >= 0) {
            instance.m_up = (ifr.ifr_flags & IFF_UP) != 0;
            instance.m_running = (ifr.ifr_flags & IFF_RUNNING) != 0;
            instance.m_knownAttributesMask |= eUp;
            instance.m_knownAttributesMask |= eRunning;
            if (true == instance.m_running) {
                instance.m_availability = eAvailabilityRunningOrFullPower;
                instance.m_netConnectionStatus=eNetConnectionStatusConnected;
            }
            else{
                instance.m_availability = eAvailabilityUnknown;
                if (true == instance.m_up) {
                    instance.m_netConnectionStatus=eNetConnectionStatusMediaDisconnected;
                }
                else {
                    instance.m_netConnectionStatus=eNetConnectionStatusDisconnected;
                }
            }
        }
#if defined(sun) || defined(linux)
        instance.ParseIndex(fd, deps);
#endif

        SCX_LOGTRACE(m_log, L"NetworkInterfaceInfo::FindAll ParseIPv6Addr");
        instance.ParseIPv6Addr(deps);

#if defined(sun)
        instance.ParseMacAddr(fd, deps);
        instance.GetAttributesUsingKstat(deps);
#endif

#if defined(aix)
        SCX_LOGTRACE(m_log, L"NetworkInterfaceInfo::FindAll Get_NDD_STAT");
        instance.Get_NDD_STAT(deps);
        SCX_LOGTRACE(m_log, L"NetworkInterfaceInfo::FindAll ParseMacAddrAix");
        instance.ParseMacAddrAix(deps);
#endif

#if defined(linux)
        instance.ParseHwAddr(fd, deps);
        instance.ParseEthtool(fd, deps);
#endif

#if defined(hpux)
        instance.Get_DataLink_Speed(deps);
#endif

    }
    close(fd);

    SCX_LOGTRACE(m_log, L"NetworkInterfaceInfo::FindAll Setting up result list");
    std::vector<NetworkInterfaceInfo> resultList;
    for (size_t nr = 0; nr < interfaces.size(); nr++) {
        NetworkInterfaceInfo &instance = interfaces[nr];

        // If this interface is "UP" or "RUNNING", add it to our valid list (if needed).
        if ((instance.IsKnownIfUp() && instance.IsUp()) ||
            (instance.IsKnownIfRunning() && instance.IsRunning()))
        {
            if (!IsOrWasRunningInterface(instance.GetName()))
            {
                s_validInterfaces.push_back(instance.GetName());
            }
        }

        // Only return the interface if it's in our valid list, unless we are looking for non running interfaces as well.
        if (includeNonRunning || IsOrWasRunningInterface(instance.GetName()))
        {
            resultList.push_back(instance);
        }
    }

    return resultList;
}

/*----------------------------------------------------------------------------*/
//! Construct an instance out of known information
//! \param[in]  name    Name that identifies an interface
//! \param[in]  knownAttributesMask Bitmask where bits set indicates existing optional attriutes
//! \param[in]  ipAddress   IP-address assigned to the interface
//! \param[in]  netmask     Netmask indicating which network the interface belongs to
//! \param[in]  broadcastAddress    Broadcast address used by the interface
//! \param[in]  bytesSent           Number of bytes sent from the interface
//! \param[in]  bytesReceived       Number of bytes received on the interface
//! \param[in]  packetsSent         Number of packets sent from the interface
//! \param[in]  packetsReceived     Number of packets received on the interface
//! \param[in]  errorsSending       Number of errors that occurred when sending from the interface
//! \param[in]  errorsReceiving     Number of errors that occurred when receiving on the interface
//! \param[in]  collisions          Number of collisions that occured in communication
//! \param[in]  up                  Is the the interface "up"
//! \param[in]  running             Is the interface "running"
//! \param[in]  deps                Dependencies to rely on when information is refreshed
NetworkInterfaceInfo::NetworkInterfaceInfo(const wstring &name, unsigned knownAttributesMask,
        const wstring &ipAddress, const wstring &netmask, const wstring &broadcastAddress,
        scxulong bytesSent, scxulong bytesReceived,
        scxulong packetsSent, scxulong packetsReceived,
        scxulong errorsSending, scxulong errorsReceiving,
        scxulong collisions,
        bool up, bool running,
        SCXCoreLib::SCXHandle<NetworkInterfaceDependencies> deps)
        : m_name(name), m_knownAttributesMask(knownAttributesMask),
          m_ipAddress(ipAddress), m_netmask(netmask), m_broadcastAddress(broadcastAddress),
          m_bytesSent(bytesSent), m_bytesReceived(bytesReceived),
          m_packetsSent(packetsSent), m_packetsReceived(packetsReceived),
          m_errorsSending(errorsSending), m_errorsReceiving(errorsReceiving),
          m_collisions(collisions),
          m_up(up), m_running(running),
          m_deps(deps)
{
    init();
    m_log = SCXLogHandleFactory::GetLogHandle(wstring(L"scx.core.common.pal.system.networkinterface"));
}


/*----------------------------------------------------------------------------*/
//! Private constructor
//! \param[in]  deps    Dependencies to rely on
NetworkInterfaceInfo::NetworkInterfaceInfo(SCXHandle<NetworkInterfaceDependencies> deps) :
    m_knownAttributesMask(0),
    m_bytesSent(0), m_bytesReceived(0),
    m_packetsSent(0), m_packetsReceived(0),
    m_errorsSending(0), m_errorsReceiving(0),
    m_collisions(0), m_up(false), m_running(false),
    m_deps(deps)
{
    init();
    m_log = SCXLogHandleFactory::GetLogHandle(wstring(L"scx.core.common.pal.system.networkinterface"));
}

//! init some private members
//!
void NetworkInterfaceInfo::init()
{
    m_availability        = eAvailabilityInvalid;
    m_adapterTypeID       = eNetworkAdapterTypeInvalid;
    m_autoSense           = false;
    m_interfaceIndex      = 0;
    m_macAddress.clear();
    m_maxSpeed            = 0;
    m_netConnectionStatus = eNetConnectionStatusInvalid;
    m_physicalAdapter     = true;
    m_speed               = 0;
    m_mtu                 = 0;
}
}


/*----------------------------E-N-D---O-F---F-I-L-E---------------------------*/<|MERGE_RESOLUTION|>--- conflicted
+++ resolved
@@ -805,15 +805,12 @@
         wistringstream infostream(lines[nr]);
         infostream.exceptions(std::ios::failbit | std::ios::badbit);
         wstring interface_name = ReadInterfaceName(infostream);
-<<<<<<< HEAD
 
         if (interface != L"" && interface_name != interface ) continue;
 
-=======
 #if !defined(ppc)
         if(SystemInfo::getScxConfMapValueofKey("enumvif") == "false" && isFileExist(StrToUTF8(deps->GetVirtualInterfaceDirectory())+StrToUTF8(interface_name))) continue;
 #endif
->>>>>>> 31f052cf
         // Skip the loopback interface (WI 463810)
         FileDescriptor fd = socket(AF_INET, SOCK_DGRAM, 0);
         struct ifreq ifr;
