/*--------------------------------------------------------------------------------
  Copyright (c) Microsoft Corporation. All rights reserved. See license.txt for license information.

*/
/**
   \file

   \brief       Implements the default implementation for disk dependencies

   \date        2008-03-19 11:42:00

*/
/*----------------------------------------------------------------------------*/

#include <scxcorelib/scxcmn.h>
#include <scxcorelib/scxdirectoryinfo.h>
#include <scxcorelib/scxfile.h>
#include <scxcorelib/stringaid.h>
#include <scxcorelib/scxregex.h>
#include <scxsystemlib/diskdepend.h>
#include <scxsystemlib/scxsysteminfo.h>
#include <scxsystemlib/scxproductdependencies.h>
#include <stdlib.h>

#if defined(aix)
#include <sys/vmount.h>
#include <vector>
#elif defined(linux)
#include <scxsystemlib/scxlvmutils.h>
#endif
#include <errno.h>

namespace SCXSystemLib
{
    const scxlong DiskDepend::s_cINVALID_INSTANCE = -1;

    /*----------------------------------------------------------------------------*/
    /**
       Constructor used for injecting a log handle.
    */
    DiskDependDefault::DiskDependDefault(const SCXCoreLib::SCXLogHandle& log):
        m_log(log),
        m_pLvmTab(0),
        m_pRaid(0),
        m_fd(CLOSED_DESCRIPTOR),
        m_OpenFlags(O_RDONLY)
    {
        m_PathName[0] = '\0';
        InitializeObject();
    }

    /*----------------------------------------------------------------------------*/
    /**
       Default constructor
    */
    DiskDependDefault::DiskDependDefault():
        m_log(SCXCoreLib::SCXLogHandleFactory::GetLogHandle(L"scx.core.common.pal.system.disk.diskdepend")),
        m_pLvmTab(0),
        m_pRaid(0),
        m_fd(CLOSED_DESCRIPTOR)
    {
        m_PathName[0] = '\0';
        InitializeObject();
    }

    /*----------------------------------------------------------------------------*/
    /**
       Private method that initializes the object. Called from the constructors.
    */
    void DiskDependDefault::InitializeObject()
    {
#if defined(aix)
#elif defined(linux)
        m_ProcDiskStatsPath.Set(L"/proc/diskstats");
        m_ProcPartitionsPath.Set(L"/proc/partitions");
        m_MntTabPath.Set(L"/etc/mtab");
#elif defined(sun)
        m_MntTabPath.Set(L"/etc/mnttab");
        m_DevTabPath.Set(L"/etc/device.tab");
#elif defined(hpux)
        m_MntTabPath.Set(L"/etc/mnttab");
#else
#error "Platform not supported"
#endif
#if defined(aix)
        SCXCoreLib::SCXHandle<std::wfstream> fs(SCXCoreLib::SCXFile::OpenWFstream(L"/etc/vfs", std::ios::in));
        fs.SetOwner();
        while ( ! fs->eof() && fs->is_open() )
        {
            std::wstring line;
            getline( *fs, line );
            if (line.length() == 0)
            {
                continue;
            }
            if (line.substr(0,1) == L"#" || line.substr(0,1) == L"%")
            { // Line is a comment.
                continue;
            }
            std::vector<std::wstring> parts;
            SCXCoreLib::StrTokenize(line, parts, L" \n\t\r");
            if (parts.size() < 4)
            {
                continue;
            }
            m_fsMap[parts[1]] = parts[0];
        }
        fs->close();
#elif defined(sun)
        try
        {
            SCXCoreLib::SCXHandle<std::wfstream> fs(SCXCoreLib::SCXFile::OpenWFstream(L"/etc/path_to_inst", std::ios::in));
            fs.SetOwner();
            while ( ! fs->eof() && fs->is_open() )
            {
                std::wstring line;
                getline( *fs, line );
                if (line.length() == 0)
                {
                    continue;
                }
                if (line.substr(0,1) == L"#")
                { // Line is a comment.
                    continue;
                }
                std::vector<std::wstring> parts;
                SCXCoreLib::StrTokenize(line, parts, L" \n\t");
                if (parts.size() < 3)
                {
                    continue;
                }
                SCXCoreLib::SCXHandle<DeviceInstance> di( new DeviceInstance );
                try
                {
                    di->m_instance = SCXCoreLib::StrToLong(parts[1]);
                }
                catch (SCXCoreLib::SCXNotSupportedException)
                {
                    di->m_instance = s_cINVALID_INSTANCE;
                }
                di->m_name = SCXCoreLib::StrStrip(parts[2], L"\" \t\n\r");
                m_deviceMap[SCXCoreLib::StrStrip(parts[0], L"\" \t\n\r")] = di;
            }
            fs->close();
        }
        catch (SCXCoreLib::SCXFilePathNotFoundException)
        {
            // The file '/etc/path_to_inst' may not exist (like in a zone).  If this
            // happens, then we have no physical disk devices that can be found ...
            //
            // If we're not in the global zone, then this is okay ...

            bool fIsInGlobalZone;
            SCXSystemLib::SystemInfo si;
            si.GetSUN_IsInGlobalZone( fIsInGlobalZone );

            if ( fIsInGlobalZone ) throw;
        }
#endif
    }

    /*----------------------------------------------------------------------------*/
    /**
       Disk opener

       \param       path name of device
       \param       access flags.
       \returns     true == success, false == failure (see errno)
    */
    bool DiskDependDefault::open(const char* pathname, int flags)
    {
        bool fRet = false;
        int  fd   = 0;

        SCXASSERT(pathname != NULL);
        SCXASSERT(pathname[0] != '\0');

        this->close();  // Close any prior opens.

        if (CLOSED_DESCRIPTOR != (fd = ::open(pathname, flags)))
        {
            m_fd = fd;
            fRet = true;

            fd = 0;
            // Save parameters for subsequent re-opens.
            m_OpenFlags = flags;
            strncpy(m_PathName, pathname, MAXPATHLEN);
            SCXASSERT(0 == strncmp(m_PathName, pathname, MAXPATHLEN));
            m_PathName[MAXPATHLEN - 1] = '\0'; // z-term in case original string was not z-term'ed.
            SCX_LOGTRACE(m_log, SCXCoreLib::StrFromUTF8(std::string("Opened \"") + pathname + " flags: ")
                         + SCXCoreLib::StrFrom(flags)
                         + L" stored as\""
                         + SCXCoreLib::StrFromUTF8(m_PathName)
                         + L"\"");
        }
        else
        {
            fRet = false;
            SCX_LOGERROR(m_log, SCXCoreLib::StrFromUTF8(std::string("Failed to open \"") + pathname + "\" flags: ") + SCXCoreLib::StrFrom(flags));
        }

        return fRet;
    }

    /*----------------------------------------------------------------------------*/
    /**
       Disk opener (internal use only).
    */
    void DiskDependDefault::reopen()
    {
        if(m_PathName[0] == '\0')
        {
            SCX_LOGTRACE(m_log, L"Reopen attempt on empty filename");
        }
        else
        {
            int fd = 0;

            this->close();  // Close any prior opens.

            errno = 0;
            if (CLOSED_DESCRIPTOR != (fd = ::open(m_PathName, m_OpenFlags)))
            {
                m_fd = fd;
                SCX_LOGTRACE(m_log, SCXCoreLib::StrFromUTF8(std::string("re-opened \"") + m_PathName + "\" flags: ") + SCXCoreLib::StrFrom(m_OpenFlags));
            }
            else
            {
                SCX_LOGERROR(m_log, SCXCoreLib::StrFromUTF8(std::string("Failed to re-open \"") + m_PathName + "\" flags: ") + SCXCoreLib::StrFrom(m_OpenFlags));
            }
        }
    }

    /*----------------------------------------------------------------------------*/
    /**
       Disk closer

       \param       ignored. member file descriptor is used instead.
       \returns  0 == success, -1 == failure (see errno)
    */
    int DiskDependDefault::close()
    {
        int rc = 0;

        if (m_fd != CLOSED_DESCRIPTOR)
        {
            errno = 0;
            rc = ::close(m_fd);
            if (rc == -1)
            {
                // Clear out bad m_fd.
                if (errno == EBADF)
                {
                    m_fd = CLOSED_DESCRIPTOR;
                    rc = 0;
                }
            }
            else
            {
                m_fd = CLOSED_DESCRIPTOR;
            }
        }

        return rc;
    }

    /*----------------------------------------------------------------------------*/
    /**
       Disk accessor

       \param       ignored. member file descriptor is used instead.
       \param       request code.
       \param       output memory (depends on request code).
       \returns  0 == success, -1 == failure (see errno)
    */
    int DiskDependDefault::ioctl(unsigned long int request, void* data)
    {
        int rc = 0;

        if (m_fd == CLOSED_DESCRIPTOR)
        {
            this->reopen();
            rc = (m_fd == CLOSED_DESCRIPTOR) ? -1 : 0;
            // Preserve errno
            SCX_LOG(m_log, SCXCoreLib::eTrace, SCXCoreLib::StrFromUTF8(std::string("Opened \"") + m_PathName + "\" rc: ") + SCXCoreLib::StrFrom(rc));
        }

        if (rc != -1)
        {
            errno = 0;
            rc = ::ioctl(m_fd, request, data);
            if (rc == -1)
            {
                std::wstringstream out;
                out << L"ioctl fail. errno=" << errno << L", fd=" << m_fd;
                SCX_LOG(m_log, SCXCoreLib::eTrace, out.str());
                // failed ioctl's sometimes break a handle.
                // Closing this handle forces a re-open at the next read/write access.
                this->close();
            }
        }

        return rc;
    }

    /*----------------------------------------------------------------------------*/
    /**
       Disk accessor

       \param       ignored. member file descriptor is used instead.
       \param       output memory (depends on request code).
       \param       count of bytes in output memory.
       \returns  0 == success, -1 == failure (see errno)
    */
    ssize_t DiskDependDefault::read(void *pbuf, size_t bytecount)
    {
        ssize_t rc = 0;

        SCXASSERT(pbuf != NULL);

        if (m_fd == CLOSED_DESCRIPTOR)
        {
            errno = 0;
            this->reopen();
            rc = (m_fd == CLOSED_DESCRIPTOR) ? -1 : 0;
            // Preserve errno
            SCX_LOGTRACE(m_log, SCXCoreLib::StrFromUTF8(std::string("Opened \"") + m_PathName + "\" rc: ") + SCXCoreLib::StrFrom(rc));
        }

        if (rc != -1)
        {
            rc = ::read(m_fd, pbuf, bytecount);
        }

        return rc;
    }

    /*----------------------------------------------------------------------------*/
    /**
       Virtual destructor
    */
    DiskDependDefault::~DiskDependDefault()
    {
        this->close();
    }


    /*----------------------------------------------------------------------------*/
    /**
       \copydoc SCXSystemLib::DiskDepend::LocateMountTab
    */
    const SCXCoreLib::SCXFilePath& DiskDependDefault::LocateMountTab()
    {
        return m_MntTabPath;
    }

    /*----------------------------------------------------------------------------*/
    /**
       \copydoc SCXSystemLib::DiskDepend::LocateProcDiskStats
    */
    const SCXCoreLib::SCXFilePath& DiskDependDefault::LocateProcDiskStats()
    {
        return m_ProcDiskStatsPath;
    }

    /*----------------------------------------------------------------------------*/
    /**
       \copydoc SCXSystemLib::DiskDepend::RefreshProcDiskStats
    */
    void DiskDependDefault::RefreshProcDiskStats()
    {
        m_ProcDiskStats.clear();

        SCXCoreLib::SCXHandle<std::wfstream> fsDiskStats(SCXCoreLib::SCXFile::OpenWFstream(LocateProcDiskStats(), std::ios::in));
        fsDiskStats.SetOwner();
        std::wstring line;
        while ( ! fsDiskStats->eof() && fsDiskStats->is_open() )
        {
            getline( *fsDiskStats, line );
            std::vector<std::wstring> parts;
            SCXCoreLib::StrTokenize(line, parts, L" \n\t");
            if (parts.size() < 3)
            {
                continue;
            }
            m_ProcDiskStats[parts[2]] = parts;
        }
        fsDiskStats->close();
    }

    /*----------------------------------------------------------------------------*/
    /**
       \copydoc SCXSystemLib::DiskDepend::LocateProcPartitions
    */
    const SCXCoreLib::SCXFilePath& DiskDependDefault::LocateProcPartitions()
    {
        return m_ProcPartitionsPath;
    }

    /*----------------------------------------------------------------------------*/
    /**
       \copydoc SCXSystemLib::DiskDepend::GetProcDiskStats
    */
    const std::vector<std::wstring>& DiskDependDefault::GetProcDiskStats(const std::wstring& device)
    {
        static SCXCoreLib::LogSuppressor suppressor(SCXCoreLib::eWarning, SCXCoreLib::eTrace);
        const std::wstring slashdevslash(L"/dev/");
        std::wstring tailstr;

        // We assume device path is all of the device name after '/dev/'
        if(device.find(slashdevslash) == 0)
            tailstr = device.substr(slashdevslash.length());
        else
        {
            // This is the former way of doing the lookup ... do not find leading '/dev/'
            SCXCoreLib::SCXFilePath dev(device);
            tailstr = dev.GetFilename();
        }

        std::map<std::wstring, std::vector<std::wstring> >::const_iterator it =
        m_ProcDiskStats.find(tailstr);

        if (it == m_ProcDiskStats.end())
        {
            SCXCoreLib::SCXLogSeverity severity(suppressor.GetSeverity(device));
            std::wstringstream out ;
            out << L"Did not find key '" << tailstr << L"' in proc_disk_stats map, device name was '" << device << L"'.";
            SCX_LOG(m_log, severity, out.str());
            static std::vector<std::wstring> empty;
            return empty;
        }
        return it->second;
    }

    /*----------------------------------------------------------------------------*/
    /**
       \copydoc SCXSystemLib::DiskDepend::GetFilesInDirectory
    */
    void DiskDependDefault::GetFilesInDirectory(const std::wstring& path, std::vector<SCXCoreLib::SCXFilePath>& files)
    {
        files.clear();
        if (SCXCoreLib::SCXDirectory::Exists(path))
        {
            files = SCXCoreLib::SCXDirectory::GetFileSystemEntries(path, SCXCoreLib::eDirSearchOptionFile | SCXCoreLib::eDirSearchOptionSys);
        }
    }


    /*----------------------------------------------------------------------------*/
    /**
       \copydoc SCXSystemLib::DiskDepend::GetLVMTab
    */
    const SCXLvmTab& DiskDependDefault::GetLVMTab()
    {
        if (0 ==  m_pLvmTab)
        {
            try
            {
                m_pLvmTab = new SCXLvmTab(L"/etc/lvmtab");
            }
            catch (SCXSystemLib::SCXLvmTabFormatException& e)
            {
                SCXRETHROW(e, SCXCoreLib::StrAppend(L"Wrong lvmtab format: ", e.What()));
            }
            catch (SCXCoreLib::SCXUnauthorizedFileSystemAccessException& e2)
            {
                SCXRETHROW(e2, L"Unable to parse /etc/lvmtab without root access");
            }
        }
        return *m_pLvmTab;
    }

    /*----------------------------------------------------------------------------*/
    /**
       \copydoc SCXSystemLib::DiskDepend::GetMNTTab

       \note Not thread safe.
    */
    const std::vector<MntTabEntry>& DiskDependDefault::GetMNTTab()
    {
        return m_MntTab;
    }

    /*----------------------------------------------------------------------------*/
    /**
       \copydoc SCXSystemLib::DiskDepend::RefreshMNTTab

       \note Not thread safe.
    */
    void DiskDependDefault::RefreshMNTTab(RefreshMNTTabParam *param)
    {
        bool isTestEnv = FileExists(L"/etc/opt/omi/conf/SCX_TESTRUN_ACTIVE");
        static SCXCoreLib::LogSuppressor suppressor(SCXCoreLib::eWarning, SCXCoreLib::eTrace);
        bool isTestEnv = FileExists(L"/etc/opt/omi/conf/SCX_TESTRUN_ACTIVE");
        SCX_LOGTRACE(m_log, L"RefreshMNTTab: mnttab file being read");
        if (0 < m_MntTab.size())
        {
            SCX_LOGTRACE(m_log, L"RefreshMNTTab: Clearing m_MntTab");
            m_MntTab.clear();
        }
#if defined(aix)
        int needed = 0;
        // Get the number of bytes needed for all mntctl data.
        int r = mntctl(MCTL_QUERY, sizeof(needed), reinterpret_cast<char*>(&needed));
        if (0 == r)
        {
            std::vector<char> buf(needed);
            char* p = &buf[0];
            // Returns number of structs in buffer; use that to limit data walk
            r = mntctl(MCTL_QUERY, needed, &buf[0]);
            if (r < 0)
            {
                SCX_LOGERROR(m_log, L"mntctl(MCTL_QUERY) failed with errno = " + SCXCoreLib::StrFrom(errno));
            }
            for (int i = 0; i < r; i++)
            {
                struct vmount* vmt = reinterpret_cast<struct vmount*>(p);
                std::wstring fs = SCXCoreLib::StrFrom(vmt->vmt_gfstype);
                if (vmt->vmt_data[VMT_OBJECT].vmt_size > 0 &&
                    vmt->vmt_data[VMT_STUB].vmt_size > 0 &&
                    m_fsMap.find(fs) != m_fsMap.end())
                {
                    MntTabEntry entry;
                    std::string device(p + vmt->vmt_data[VMT_OBJECT].vmt_off);
                    std::string mountPoint(p + vmt->vmt_data[VMT_STUB].vmt_off);

                    if ( param != NULL  && param->getValue() != L"" )
                    {
                        bool isContinue=false;
                        switch ( param->getType() ) {
                           case MOUNTPOINT:
                              if ( SCXCoreLib::StrFromUTF8(mountPoint) != param->getValue() ) isContinue=true;
                                break;
                           case DEVICE:
                              if ( SCXCoreLib::StrFromUTF8(device) != param->getValue() ) isContinue=true;
                                break;
                           case NOPARAM:
                                break;
                        }

                        if(isContinue) continue;
	            }

                    entry.device = SCXCoreLib::StrFromUTF8(device);
                    entry.mountPoint = SCXCoreLib::StrFromUTF8(mountPoint);
                    entry.fileSystem = m_fsMap.find(fs)->second;
                    m_MntTab.push_back(entry);

                    if ( param != NULL ) break;
                }
                p += vmt->vmt_length;
            }
        }
        else
        {
            SCX_LOGERROR(m_log, L"mntctl(MCTL_QUERY) failed with errno = " + SCXCoreLib::StrFrom(errno));
        }
#else
        SCXCoreLib::SCXHandle<std::wfstream> fs(SCXCoreLib::SCXFile::OpenWFstream(
                                                    LocateMountTab(), std::ios::in));
        fs.SetOwner();
        while ( ! fs->eof() && fs->is_open() )
        {
            std::wstring line;
            std::vector<std::wstring> parts;
            getline( *fs, line );
#if defined (linux)
            if (line.find(L"loop=") != std::wstring::npos || line.find(L"/dev/loop") != std::wstring::npos)
            {
                // for Linux, ignore files mounted as devices using the loopback driver
<<<<<<< HEAD
                if (!isTestEnv) continue;
=======
                if (!isTestEnv)
                   continue;
>>>>>>> a26a9624
            }
#endif
            SCXCoreLib::StrTokenize(line, parts, L" \n\t");
            if (parts.size() > 3)
            {
                if (std::wstring::npos != parts[0].find('#')) // Comment
                {
                    continue;
                }
#if defined(linux)
                // WI 53975427:
                //
                // The fix here is meant to exclude pseudo file system in file system enumeration.
                // It can also be fixed by adding these FS in IGFS. But the problem with this approacch is that every time new pseudo FS get introduced we need to make changes in IGFS
                // and need to have subsequent release to fix the issue.
                // The fix here is based on fundamental property of pseudo FS that it is not associated with any block device, hence not associated with any path.

                if (parts[0].find(L"/") == std::wstring::npos)
                {
                    continue;
                }
                // WI 574703:
                //
                // On Debian 7 systems, the system disk may come in with a device like:
                //    /dev/disk/by-uuid/e62e95e9-502b-463a-998d-23cf7130d7d2
                // This differs from what's in /proc/diskstats (which is the real physical
                // device).  Since the path in /dev/disk/by-uuid is actually a soft link
                // to the physical device, just resolve it if that's what we've got.

                if (parts[0].find(L"/dev/disk/by-uuid/") == 0)
                {
                    char buf[1024];
                    memset(buf, 0, sizeof(buf));
                    if (-1 == readlink(SCXCoreLib::StrToUTF8(parts[0]).c_str(), buf, sizeof(buf)))
                    {
                        std::wstringstream message;
                        message << L"readlink(file='" << parts[0] << "',...)";

                        SCXCoreLib::SCXErrnoException e(message.str(), errno, SCXSRCLOCATION);
                        SCXCoreLib::SCXLogSeverity severity(suppressor.GetSeverity(message.str()));
                        std::wstringstream out;
                        out << "RefreshMNTTab: Error : " << e.What() << " at " << e.Where();
                        SCX_LOG(m_log, severity, out.str());
                    }
                    else
                    {
                        // readlink returns something like "../../sda1"; trim to return "/dev/sda1"
                        std::wstring link = SCXCoreLib::StrFromUTF8(buf);
                        size_t pos;
                        if ( (pos = link.rfind(L"/")) != std::wstring::npos )
                        {
                            parts[0] = L"/dev/" + link.substr(pos+1);
                        }
                        else
                        {
                            std::wstringstream message;
                            message << L"RefreshMNTTab: Unable to find physical define in link: " << link
                                    << " (Original file: " << parts[0] << ")";

                            SCXCoreLib::SCXLogSeverity severity(suppressor.GetSeverity(message.str()));
                            SCX_LOG(m_log, severity, message.str());
                        }
                    }
                }
#endif
               if ( param != NULL && param->getValue() != L"" )
               {
                   bool isContinue=false;
                   switch ( param->getType() ) {
                       case MOUNTPOINT:
                            if ( parts[1] != param->getValue() ) isContinue=true;
                            break;
                       case DEVICE:
                            if ( parts[0].find(param->getValue()) == std::wstring::npos ) isContinue=true;
                            break;
                       case NOPARAM:
                            break;
                   }

                   if(isContinue) continue;
                }

                MntTabEntry entry;
                entry.device = parts[0];
                entry.mountPoint = parts[1];
                entry.fileSystem = parts[2];
                if (parts[3].find(L"dev=") != std::wstring::npos)
                {
                    entry.devAttribute = parts[3].substr(parts[3].find(L"dev="));
                    if (entry.devAttribute.length() > 0)
                    {
                        entry.devAttribute = entry.devAttribute.substr(4); // Removing "dev="
                        entry.devAttribute = entry.devAttribute.substr(0,entry.devAttribute.find_first_not_of(L"0123456789abcdef"));
                    }
                }

                SCX_LOGTRACE(m_log,
                             L"RefreshMNTTab: Storing device '" + entry.device
                             + L"', mountpoint '" + entry.mountPoint
                             + L"', filesysstem '" + entry.fileSystem + L"'" );

                m_MntTab.push_back(entry);

                if ( param != NULL ) break;

            }
        }
        fs->close();
        SCX_LOGTRACE(m_log, L"RefreshMNTTab: Done writing m_MntTab");
#endif
    }

    /**
       Helper function for FileSystemIgnored.  Inserts each string from arr into newSet.

       \param[out] newSet - each wstring from arr is inserted into this.
       \param[in] arr - an array of wstrings terminated by an empty string.
    */
    static void AddToSet(std::set<std::wstring>& newSet, std::wstring arr[])
    {
        for (int i = 0; arr[i].length() != 0; i++)
        {
            newSet.insert(arr[i]);
        }
    }

    /*----------------------------------------------------------------------------*/
    /**
       \copydoc SCXSystemLib::DiskDepend::FileSystemIgnored

    */
    bool DiskDependDefault::FileSystemIgnored(const std::wstring& fs)
    {
        // Remember to NEVER change this list without a first failing the test called:
        // IgnoredFilesystemShouldNotBeCaseSensitive
        static std::wstring IGFS[] = {
            L"autofs",
            L"bdev", L"binfmt_misc",
            L"cachefs", L"cdfs", L"cdrfs", L"cifs", L"cgroup", L"configfs", L"ctfs",
            L"debugfs", L"devfs", L"devpts",
#if defined(sun) && ((PF_MAJOR == 5 && PF_MINOR >= 11) || (PF_MAJOR > 5))
            // On Solaris 11, /dev is a pseudo file system.
            // Always ignore to eliminate inode detection, etc
            L"dev",
#endif
#if defined(linux)
            L"devtmpfs", L"efivarfs", L"fuse.lxcfs",
#endif
            L"eventpollfs",
            L"fd", L"ffs", L"fifofs", L"fusectl", L"futexfs",
            L"hugetlbfs", L"hsfs",
            L"inotifyfs", L"iso9660",
            L"lofs",
            L"mntfs", L"mqueue", L"mvfs",
            L"namefs",
            // WI 24875: Ignore file system type "none" (these are NFS-mounted on the local system)
            L"none",
            L"objfs",
            L"pipefs", L"proc", L"procfs", L"pstore",
            L"ramfs", L"rootfs", L"rpc_pipefs",
            L"securityfs", L"selinuxfs", L"sharefs", L"sockfs", L"specfs", L"subfs", L"sysfs",
            L"tmpfs",
            L"udfs", L"usbfs",
#if defined(linux)
            L"udev", L"tracefs",
#endif
            L"vmblock", L"vmhgfs", L"vmware-hgfs",
#if ! defined(sun)
            L"zfs",
#endif
            L"" };

        // File systems that are identified if they begin with anything in this list.
        static std::wstring IGFS_START[] = {
            L"nfs",
            L"" };

        // File systems that are identified if any part matches anything in this list.
        static std::wstring IGFS_PARTS[] = {
            L"gvfs",
            L"" };

        static std::set<std::wstring> IGFS_set, IGFS_Start_set, IGFS_Parts_set;
        static bool fInitialized = false;

        if ( ! fInitialized )
        {
            SCXCoreLib::SCXThreadLock lock(SCXCoreLib::ThreadLockHandleGet(L"DiskDependFSI"));
            if ( ! fInitialized )
            {
                AddToSet(IGFS_set, IGFS);
                AddToSet(IGFS_Start_set, IGFS_START);
                AddToSet(IGFS_Parts_set, IGFS_PARTS);
                SCXSystemLib::SCXProductDependencies::Disk_IgnoredFileSystems(IGFS_set);
                SCXSystemLib::SCXProductDependencies::Disk_IgnoredFileSystems_StartsWith(IGFS_Start_set);
                SCXSystemLib::SCXProductDependencies::Disk_IgnoredFileSystems_Contains(IGFS_Parts_set);
                fInitialized = true;
            }
        }

        std::wstring fs_in_lower_case = SCXCoreLib::StrToLower(fs);
        return IsStringInSet(fs_in_lower_case, IGFS_set)
        || IsStringInSet(fs_in_lower_case, IGFS_Parts_set, CompareContains)
        || IsStringInSet(fs_in_lower_case, IGFS_Start_set, CompareStartsWith);
    }

    /*----------------------------------------------------------------------------*/
    /**
       \copydoc SCXSystemLib::DiskDepend::DeviceIgnored
    */
    bool DiskDependDefault::DeviceIgnored(const std::wstring& device)
    {
#if defined (sun)
        // Bug #15583: UFS CD/DVD-ROMs on Solaris systems are causing
        // false alarms about the disk being full. Prior to this fix,
        // logic for determining whether or not to report a disk was
        // based solely on the file system type. This does not hold
        // because ufs is the default file system type for Solaris.
        // The location of the mount point must also be examined.
        // For Solaris, CD-ROMs are automatically mounted in
        // '/vol/dev/dsk/'
        std::wstring volPath(L"/vol/dev/dsk/");
        return SCXCoreLib::StrIsPrefix(device, volPath);
#else
        // warnings as errors, so deal with the unused param
        (void) device;

        return false;
#endif
    }

    /*----------------------------------------------------------------------------*/
    /**
       Check if a given file system is represented by 'known' physical device.
       in mnttab file. Currently, we do not know how to get list of
       physical device(s) for ZFS filesystem

       \param       fs Name of file system.
       \returns     true if the file system has no 'real' device in mnt-tab.

    */
    bool DiskDependDefault::FileSystemNoLinkToPhysical(const std::wstring& fs)
    {
        static std::wstring IGFS[] = {
// Through an OEM agreement, VxFS is used as the primary filesystem on HPUX
#if !defined(hpux)
            L"vxfs",
#endif
            L"zfs",
            L"" };

        static std::set<std::wstring> IGFS_set;
        static bool fInitialized = false;

        if ( ! fInitialized )
        {
            SCXCoreLib::SCXThreadLock lock(SCXCoreLib::ThreadLockHandleGet(L"DiskDependNLTP"));
            if ( ! fInitialized )
            {
                AddToSet(IGFS_set, IGFS);
                SCXSystemLib::SCXProductDependencies::Disk_IgnoredFileSystems_NoLinkToPhysical(IGFS_set);
                fInitialized = true;
            }
        }

        return IsStringInSet(SCXCoreLib::StrToLower(fs), IGFS_set);
    }


    /*----------------------------------------------------------------------------*/
    /*
      \copydoc SCXSystemLib::DiskDepend::LinkToPhysicalExists
    */
    bool DiskDependDefault::LinkToPhysicalExists(const std::wstring& fs, const std::wstring& dev_path, const std::wstring& mountpoint)
    {
        static SCXCoreLib::LogSuppressor suppressor(SCXCoreLib::eWarning, SCXCoreLib::eTrace);

        return LinkToPhysicalExists(fs, dev_path, mountpoint, suppressor);
    }

    /*----------------------------------------------------------------------------*/
    /**
       Used for injecting a log suppressor, otherwise same as SCXSystemLib::DiskDepend::LinkToPhysicalExists().

       \param       fs Name of file system.
       \param       dev_path Device path fount in mount table.
       \param       mountpoint Mount point found in mount table.
       \param[in] suppressor log suppressor to inject.

       \returns     true if the file system has 'real' device in mnt-tab.

    */
    bool DiskDependDefault::LinkToPhysicalExists(const std::wstring& fs,
                                                 const std::wstring& dev_path,
                                                 const std::wstring& mountpoint,
                                                 SCXCoreLib::LogSuppressor& suppressor)
    {
        if (dev_path == mountpoint || FileSystemNoLinkToPhysical(fs))
        {
            SCXCoreLib::SCXLogSeverity severity(suppressor.GetSeverity(dev_path));
            SCX_LOG(m_log, severity,
                    L"No link exists between the logical device \"" + dev_path +
                    L"\" at mount point \"" + mountpoint +
                    L"\" with filesystem \"" + fs +
                    L"\". Some statistics will be unavailable.");

            return false;
        }
        return true;
    }

    /*----------------------------------------------------------------------------*/
    /**
       \copydoc SCXSystemLib::DiskDepend::DeviceToInterfaceType
    */
#if defined(linux)
    DiskInterfaceType DiskDependDefault::DeviceToInterfaceType(const std::wstring& dev) const
    {
        SCXCoreLib::SCXFilePath path(dev);
        std::wstring name(path.GetFilename());
        if (name.size() == 0)
        {
            return eDiskIfcUnknown;
        }

        switch (name[0])
        {
            case 'h':
                return eDiskIfcIDE;
            case 's':
                return eDiskIfcSCSI;
            case 'x':
                if (name.size() >= 3 && name[1] == 'v' && name[2] =='d')
                {
                    return eDiskIfcVirtual;
                }
                return eDiskIfcUnknown;
            default:
                return eDiskIfcUnknown;
        }
    }
#else
    DiskInterfaceType DiskDependDefault::DeviceToInterfaceType(const std::wstring& ) const
    {
        return eDiskIfcUnknown;
    }
#endif

    /*----------------------------------------------------------------------------*/
    /**
       \copydoc SCXSystemLib::DiskDepend::GetPhysicalDevices
    */
    std::map<std::wstring, std::wstring> DiskDependDefault::GetPhysicalDevices(const std::wstring& device)
    {
        std::map<std::wstring, std::wstring> devices;

        SCXCoreLib::SCXFilePath path(device);
        std::wstring name = path.GetFilename();
#if defined(aix)
        // Since we do not have the associaction between logical and physical disks - return them all
        perfstat_id_t id;
        perfstat_disk_t data;
        strcpy(id.name, FIRST_DISKPATH);
        do {
            int r = perfstat_disk(&id, &data, sizeof(data), 1);
            if (1 == r && 0 != strncmp(data.name, "cd", 2)) // TODO: better way to exclude CD/DVD!
            {
                name = SCXCoreLib::StrFromUTF8(data.name);

                devices[name] = L"/dev/" + name;
            }
            // TODO: Error handling?
        } while (0 != strcmp(id.name, FIRST_DISKPATH));
#elif defined(hpux)
        size_t vg_idx;
        for (vg_idx = 0; vg_idx < GetLVMTab().GetVGCount(); ++vg_idx)
        {
            // Stored name is without trailing slash.
            if (SCXCoreLib::StrAppend(GetLVMTab().GetVG(vg_idx),L"/") == path.GetDirectory())
            {
                for (size_t pidx = 0; pidx < GetLVMTab().GetPartCount(vg_idx); ++pidx)
                {
                    path.Set(GetLVMTab().GetPart(vg_idx, pidx));
                    name = path.GetFilename();
                    if (0 == SCXCoreLib::StrCompare(name.substr(0,4),L"disk",true))
                    { // New style: disk1_p2 (or just disk3)
                        name = name.substr(0, name.find_last_of(L"_"));
                    }
                    else
                    { // "sun" style: c1t2d3s4
                        if (name.substr(name.find_last_not_of(L"0123456789"),1) == L"s")
                        { // Remove partition identifier
                            name = name.substr(0,name.find_last_not_of(L"0123456789"));
                        }
                    }
                    path.SetFilename(name);
                    // Bug 6755 & 6883: partial discoveries of disks.
                    // Using algorithm from static PAL for exclusion.
                    std::wstring rawDevice = path.Get();
                    if (std::wstring::npos != rawDevice.find(L"/dsk/"))
                    {
                        rawDevice = SCXCoreLib::StrAppend(L"/dev/rdsk/", path.GetFilename());
                    }
                    else
                    {
                        rawDevice = SCXCoreLib::StrAppend(L"/dev/rdisk/", path.GetFilename());
                    }
                    if (this->open(SCXCoreLib::StrToUTF8(rawDevice).c_str(), O_RDONLY))
                    {
                        devices[name] = path.Get();
                        this->close();
                    }
                }
                break;
            }
        }
#elif defined(linux)
        // Given a device path to a partition (for example /dev/hda5 or /dev/cciss/c0d0p1), convert
        // it to a path to the base device (for example /dev/hda or /dev/cciss/c0d0).

        try
        {
            static SCXLVMUtils lvmUtils;

            // Try to convert the potential LVM device path into its matching
            // device mapper (dm) device path.
            std::wstring dmDevice = lvmUtils.GetDMDevice(device);
            if (dmDevice.empty())
            {
                // device is a normal partition device path
                path = GuessPhysicalFromLogicalDevice(device);
                name = path.GetFilename();
                devices[name] = path.Get();
            }
            else
            {
                // device was an LVM device path and dmDevice is the path to
                // the same device using the device mapper name.  The dm device
                // is located on one or more normal devices, known as slaves.
                std::vector< std::wstring > slaves = lvmUtils.GetDMSlaves(dmDevice);
                if (slaves.size() == 0)
                {
                    // this condition can only be reached on RHEL4/SLES9 systems
                    std::wstringstream               out;
                    static SCXCoreLib::LogSuppressor suppressor(SCXCoreLib::eInfo, SCXCoreLib::eHysterical);

                    out << L"Because of limited support for LVM on "
#   if defined(PF_DISTRO_SUSE)
                        << L"SuSE Linux Enterprise Server 9"
#   else
                        << L"Red Hat Enterprise Linux 4"
#   endif
                        << L", the logical device " << device << L": cannot be mapped to the physical device(s) that contain it.";
                    SCX_LOG(m_log, suppressor.GetSeverity(device), out.str());
                }
                else
                {
                    for (std::vector< std::wstring >::const_iterator iter = slaves.begin();
                         iter != slaves.end(); iter++)
                    {
                        if ((*iter).empty() || !isdigit((int)(*iter)[(*iter).size() - 1]))
                        {
                            path = *iter;
                        }
                        else
                        {
                            path = GuessPhysicalFromLogicalDevice(*iter);
                        }
                        name = path.GetFilename();
                        
                        devices[name] = path.Get();
                    }
                }
            }
        }
        catch (SCXCoreLib::SCXException& e)
        {
            static SCXCoreLib::LogSuppressor suppressor(SCXCoreLib::eError, SCXCoreLib::eTrace);
            std::wstringstream               out;

            out << L"An exception occurred resolving the physical devices that contain the LVM device " << device << L": " << e.What();
            SCX_LOG(m_log, suppressor.GetSeverity(out.str()), out.str());
        }
#elif defined(sun)
        std::vector<std::wstring> devs;

        if (device.find(L"/md/") != std::wstring::npos)
        {
            // meta devices can be built from multiple normal devices
            if (0 == m_pRaid)
            {
                SCXCoreLib::SCXHandle<SCXSystemLib::SCXRaidCfgParser> raidCfgParser( new SCXSystemLib::SCXRaidCfgParserDefault() );
                m_pRaid = new SCXRaid(raidCfgParser);
            }

            m_pRaid->GetDevices(name, devs);

            // rewrite the path for mapping physical devices kstat module, instance and name
            path.SetDirectory(L"/dev/dsk/");
        }
        else
        {
            // normal device
            devs.push_back(name);
        }

        for (std::vector<std::wstring>::const_iterator it = devs.begin(); it != devs.end(); ++it)
        {
            name = it->substr(0,it->find_last_not_of(L"0123456789"));

            std::wstring dev = SCXCoreLib::StrAppend(L"/dev/dsk/", *it);

            try
            {
                if (IsDiskInKstat(path.GetDirectory() + L"/" + name))
                {
                    devices[name] = dev.substr(0,dev.find_last_not_of(L"0123456789"));
                }
            }
            catch (SCXCoreLib::SCXException& )
            {

            }
        }
#endif
        return devices;
    }

#if defined(sun)

    /*----------------------------------------------------------------------------*/
    /**
       Gets the kstat name for the vopstats for the given device path.

       \param[in]   dev_path Path to device ex: /dev/dsk/c0t0d0s0.
       \param[in]   mountpoint Mount point found in mount table.
       \returns     the kstat name for the vopstats for the given device path.
       \throws      SCXErrnoException when system calls fail.
    */
    std::wstring DiskDependDefault::GetVopstatName(const std::wstring & dev_path, const std::wstring & mountpoint)
    {
        std::wstringstream out;

        SCXStatVfs fsStats;
        if (statvfs(SCXCoreLib::StrToUTF8(mountpoint).c_str(), &fsStats) != 0)
        {
            std::wstringstream message;
            message << L"statvfs failed for device " << dev_path
                    << L" mounted at " << mountpoint;

            out << L"GetVopstatName : Error : SCXErrnoException : " << errno << L" - " << message.str();
            SCX_LOGHYSTERICAL(m_log, out.str());

            throw SCXCoreLib::SCXErrnoException(message.str(), errno, SCXSRCLOCATION);
        }

        std::wstringstream stream;
        stream << L"vopstats_" << std::noshowbase << std::nouppercase << std::hex << fsStats.f_fsid;

        out << L"GetVopstatName : Succeeded : The kstat parameters for device " << dev_path
            << L" mounted at " << mountpoint
            << L" are unix:0:" << stream.str();
        SCX_LOGHYSTERICAL(m_log, out.str());

        return stream.str();
    }

    /*----------------------------------------------------------------------------*/
    /**
       Checks if the physical disk can be mapped to a kstat module, instance
       and name entry.

       \param[in]   dev_path Path to device ex: /dev/dsk/c0t0d0s0
       \returns     true if the disk maps to a kstat entry; false otherwise.
       \throws      SCXErrnoException when system calls fail.
       \throws      SCXInternalErrorException For errors that should not occur normally.
    */
    bool DiskDependDefault::IsDiskInKstat(const std::wstring& dev_path)
    {
        static SCXCoreLib::SCXHandle<SCXSystemLib::SCXKstat> kstat(new SCXSystemLib::SCXKstat());
        static SCXCoreLib::SCXThreadLockHandle handle = SCXCoreLib::ThreadLockHandleGet(L"Guess Kstat Global");

        std::wstringstream out;
        out << L"IsDiskInKstat : Entering : dev_path: " << dev_path;
        SCX_LOGHYSTERICAL(m_log, out.str());

        std::wstring module;
        std::wstring name;
        scxlong      instance;

        if (!GuessKstatPath(dev_path, module, name, instance, true))
        {
            return false;
        }

        SCXCoreLib::SCXThreadLock lock(handle);

        kstat->Update();

        try
        {
            kstat->Lookup(module, name, static_cast<int>(instance));

            out.str(L"");
            out << L"IsDiskInKstat : Succeeded : The kstat parameters for device " << dev_path
                << L" are " << module << L":" << instance << L":" << name;
            SCX_LOGHYSTERICAL(m_log, out.str());

            return true;
        }
        catch (SCXKstatNotFoundException& exception)
        {
            // this is unexpected, and there is no fallback for physical devices
            static SCXCoreLib::LogSuppressor suppressor(SCXCoreLib::eWarning, SCXCoreLib::eHysterical);

            out.str(L"");
            out << L"IsDiskInKstat : Failed : The kstat lookup failed for device " << dev_path
                << L" using the parameters " << module << L":" << instance << L":" << name
                << L" : " << typeid(exception).name()
                << L" : " << exception.What()
                << L" : " << exception.Where();
            SCX_LOG(m_log, suppressor.GetSeverity(dev_path), out.str());
        }

        return false;
    }

    /*----------------------------------------------------------------------------*/
    /**
       Given a logical device path, guess the kstat module, instance and name.

       \param[in]   dev_path Path to device ex: /dev/dsk/c0t0d0s0
       \param[out]  module Output parameter with guessed kstat module.
       \param[out]  name Output parameter with guessed kstat name.
       \param[out]  instance Output parameter with guessed kstat instance number.
       \param[in]   isDisk true if the logical device path represents a physical
       disk device; false if it represents a purely logical device,
       such as a file system partition or volume.
       \returns     true if the kstat module, instance and name were guessed;
       false otherwise.
       \throws      SCXErrnoException when system calls fail.
       \throws      SCXInternalErrorException For errors that should not occur normally.

       This method tries to determine the the kstat module, instance and name
       for a logical device path.  This will work when the logical device path
       is a link to a physical device path in (essentially) Open Boot PROM format.
       The physical device path is then looked up in "/etc/path_to_inst".  If it
       exists there, then the kstat module, instance and name can be determined.

       In the case where the logical device path represents a disk device stored
       in Solaris CTDS format (for example, /dev/dsk/c1t0d0), this method will
       assume that the disk at least has a slice 0, and use that link to determine
       the physical device path.

       If the logical device is a pseudo device, then this method is unable to
       determine the the kstat module, instance and name.

       \note On Solaris do:
       \verbatim
       readlink(dev_path, link_path)
       find link_path (except "/devices") in "/etc/path_to_inst" and conclude kstat path.
       For logical disks use filename of link_path = <s1>@<i1>,<i2>:<s2>
       example: sd@0,0:a
       Logical disk name = <module><instance>,<s2>
       \endverbatim
    */
    bool DiskDependDefault::GuessKstatPath(const std::wstring& dev_path, std::wstring& module, std::wstring& name, scxlong& instance, bool isDisk)
    {
        std::wstringstream out;
        out << L"GuessKstatPath : Entering : dev_path: " << dev_path << L", isDisk: " << (isDisk ? L"true" : L"false");
        SCX_LOGHYSTERICAL(m_log, out.str());

        // If this is a disk device path in apparent CTDS format, then use the
        // link to slice 0 to find the physical device path.
        std::wstring dpath = dev_path;
        if (isDisk &&
            dpath.substr(dpath.rfind(L"/")+1,1) == L"c")
        {
            dpath += L"s0"; //Assume at least one partition.

            out.str(L"");
            out << L"GuessKstatPath :: Assuming slice 0 exists for CTDS disk device path " << dpath;
            SCX_LOGHYSTERICAL(m_log, out.str());
        }

        char buf[1024];
        memset(buf, 0, sizeof(buf));
        if (-1 == readlink(SCXCoreLib::StrToUTF8(dpath).c_str(), buf, sizeof(buf)))
        {
            std::wstringstream message;
            message << L"readlink failed for " << (isDisk ? L"disk" : L"logical") << L" device path "
                    << dpath;

            out.str(L"");
            out << L"GuessKstatPath : Error : SCXErrnoException : " << errno << L" - " << message.str();
            SCX_LOGHYSTERICAL(m_log, out.str());

            throw SCXCoreLib::SCXErrnoException(message.str(), errno, SCXSRCLOCATION);
        }

        SCXCoreLib::SCXFilePath link_path(SCXCoreLib::StrFromUTF8(buf));
        if (link_path.GetDirectory().find(L"pseudo") != std::wstring::npos)
        {
            // there is no way to determine the the kstat module, instance and
            // name for a pseudo device
            static SCXCoreLib::LogSuppressor suppressor(SCXCoreLib::eWarning, SCXCoreLib::eHysterical);

            out.str(L"");
            out << L"GuessKstatPath : Failed : Unable to determine kstat lookup parameters for "
                << (isDisk ? L"disk" : L"logical") << L" pseudo device " << dpath;
            SCX_LOG(m_log, suppressor.GetSeverity(dev_path), out.str());

            return false;
        }
        else
        {
            std::vector<std::wstring> parts;
            SCXCoreLib::StrTokenize(link_path.GetFilename(), parts, L":");
            if (parts.size() != 2)
            {
                std::wstringstream message;
                message << L"The physical device link is not in the expected format: "
                        << dpath << L" -> " << link_path.Get();

                out.str(L"");
                out << L"GuessKstatPath : Error : SCXInternalErrorException :  - " << message.str();
                SCX_LOGHYSTERICAL(m_log, out.str());

                throw SCXCoreLib::SCXInternalErrorException(message.str(), SCXSRCLOCATION);
            }

            link_path.SetFilename(parts[0]);

            // Remove any ".." or "devices" in link path beginning
            while (link_path.GetDirectory().substr(0,1) == L"/")
            {
                link_path.SetDirectory(link_path.GetDirectory().substr(1));
            }
            while (link_path.GetDirectory().substr(0,3) == L"../")
            {
                link_path.SetDirectory(link_path.GetDirectory().substr(3));
            }
            while (link_path.GetDirectory().substr(0,7) == L"devices")
            {
                link_path.SetDirectory(link_path.GetDirectory().substr(7));
            }

            std::wstring path_to_inst = link_path.Get();

            SCXCoreLib::SCXHandle<DeviceInstance> di = FindDeviceInstance(path_to_inst);
            if (0 == di)
            {
                // there is no entry in /etc/path_to_inst
                static SCXCoreLib::LogSuppressor suppressor(SCXCoreLib::eWarning, SCXCoreLib::eHysterical);

                out.str(L"");
                out << L"GuessKstatPath : Failed : Cannot find physical device path instance "
                    << path_to_inst
                    << L" for " << (isDisk ? L"disk" : L"logical") << L" device " << dpath;
                SCX_LOG(m_log, suppressor.GetSeverity(dev_path), out.str());

                return false;
            }

            module   = di->m_name;
            instance = di->m_instance;

            std::wstringstream stream;
            stream << module << instance;
            if (!isDisk)
            {
                stream << L"," << parts[1];
            }

            name = stream.str();

            out.str(L"");
            out << L"GuessKstatPath : Succeeded : The best guess kstat parameters for device " << dev_path
                << L" assuming physical device path instance " << path_to_inst
                << L" are " << module << L":" << instance << L":" << name;
            SCX_LOGHYSTERICAL(m_log, out.str());

            return true;
        }
    }

    /*----------------------------------------------------------------------------*/
    /**
       Given a device path, guess the vopstat name using the file system ID given
       in the device attributes from the mount table.

       \param[in]   dev_path Path to device ex: /dev/dsk/c0t0d0s0
       \param[in/out]  vopstat on input, this is the name of the previously tried
       vopstat name, on output this is an untried vopstat name.

       \returns     true if a new vopstat name was guessed; false otherwise.

       Logical devices on S10+ use vopstats, which are based on the devices file
       system ID.  Prior to this point, an attempt has already been made to create
       the vopstat name using the file system ID obtained by calling statvfs for
       dev_path.  It is possible, but unlikely that there is a different file
       system ID for the device in the mount table attributes.

       Note: This is mainly here for extra paranoia.  The old code path did this,
       so we continue to do it because we can't test all possible Solaris
       file system configurations.  It seems unlikely that this would ever
       return a different value than that returned by GetVopstatName.
    */
    bool DiskDependDefault::GuessVopstat(const std::wstring& dev_path, std::wstring& vopstat)
    {
        std::wstringstream out;
        out << L"GuessVopstat : Entering : dev_path: " << dev_path << L", previously tried vopstat: " << vopstat;
        SCX_LOGHYSTERICAL(m_log, out.str());

#if (PF_MAJOR == 5 && PF_MINOR <= 9)
        // vopstats are only supported on S10+
        out.str(L"");
        out << L"GuessVopstat : Failed : Support for vopstat only available in Solaris 10 and higher.";
        SCX_LOGHYSTERICAL(m_log, out.str());

        return false;
#endif

        for (std::vector<MntTabEntry>::const_iterator mtab_it = GetMNTTab().begin();
             mtab_it != GetMNTTab().end(); mtab_it++)
        {
            if (mtab_it->device == dev_path)
            {
                std::wstring nameFromAttr = L"vopstats_" + mtab_it->devAttribute;
                if (nameFromAttr != vopstat)
                {
                    vopstat = nameFromAttr;

                    out.str(L"");
                    out << L"GuessVopstat : Succeeded : The last guess kstat parameters for device " << dev_path
                        << L" are unix:0:" << vopstat;
                    SCX_LOGHYSTERICAL(m_log, out.str());

                    return true;
                }

                out.str(L"");
                out << L"GuessVopstat : Failed : Out of guesses.";
                SCX_LOGHYSTERICAL(m_log, out.str());

                return false;
            }
        }

        out.str(L"");
        out << L"GuessVopstat : Failed : The mount table does not contain device attributes for " << dev_path;
        SCX_LOGHYSTERICAL(m_log, out.str());

        return false;
    }

#endif

    /*----------------------------------------------------------------------------*/
    /**
       Removes all numbers or one other character from end of given string.

       \param[in]   str Input string.
       \returns     The input string where the last character is removed or if the
       string ends with numbers all ending numbers are removed.

    */
    std::wstring DiskDependDefault::RemoveTailNumberOrOther(const std::wstring& str)
    {
        if (str.length() == 0)
        {
            return str;
        }
        std::wstring result = str;
        if (str.find_last_of(L"0123456789") == (str.length() - 1))
        {
            while (result.length() > 0 && result.find_last_of(L"0123456789") == (result.length() - 1))
            {
                result.resize(result.length() - 1);
            }
        }
        else
        {
            result.resize(result.length() - 1);
        }
        return result;
    }

    /*----------------------------------------------------------------------------*/
    /**
       Given a logical disk device path, returns a device path to physical device
       on which tyhe logical device should be residing.

       \param[in]   logical_dev Path to logical disk device.
       \returns     physical_dev Path to physical disk device.

       \note This algorithm is based on the fact that physical disks resides in the same
       folder as logical disks. It also assumes that logical disk names in Linux format
       (partitions/slices) have names that are [physical device] followed by one or more digits
       and that logical disk names in Solaris format have names that are "c#d#{p,s}##" or
       "c#t#d#{p,s}##", which is what we've observed so far.
    */
    std::wstring DiskDependDefault::GuessPhysicalFromLogicalDevice(const std::wstring& logical_dev)
    {
        std::wstring physical_dev = logical_dev;
        SCXCoreLib::SCXFilePath path(physical_dev);
        SCXCoreLib::SCXHandle<SCXCoreLib::SCXRegex> SolarisPartitionNamePatternRegExPtr(NULL);
        static wchar_t SolarisPartitionNamePattern[] = { L"c[0-9]+(t[0-9])?d[0-9][ps][0-9]+" };

        // Build the RegEx template
        try
        {
            SolarisPartitionNamePatternRegExPtr = new SCXCoreLib::SCXRegex(SolarisPartitionNamePattern);
        }
        catch(SCXCoreLib::SCXInvalidRegexException &e)
        {
            SCX_LOGERROR(m_log, L"Exception caught in compiling regex: " + e.What());
            return L"";
        }

        if (SolarisPartitionNamePatternRegExPtr->IsMatch(path.GetFilename()))
        {    // remove the "p#", "s#", "p##" or "s##" from the end of the name
            physical_dev = RemoveTailNumberOrOther(physical_dev);
            physical_dev = physical_dev.substr(0, physical_dev.size() - 1);
            if (this->FileExists(physical_dev))
            {
                return physical_dev;
            }
            return logical_dev;
        }
        else
        {
            while (path.GetFilename().length() > 0)
            {
                physical_dev = RemoveTailNumberOrOther(physical_dev);
                path = physical_dev;
                if (this->FileExists(physical_dev) && path.GetFilename().length() > 0)
                {
                    return physical_dev;
                }
            }
            return logical_dev;
        }
    }

#if defined(sun)
    /*----------------------------------------------------------------------------*/
    /**
       \copydoc SCXSystemLib::DiskDepend::ReadKstat
    */
    bool DiskDependDefault::ReadKstat(SCXCoreLib::SCXHandle<SCXSystemLib::SCXKstat> kstat, const std::wstring& dev_path, const std::wstring& mountpoint, bool isDisk)
    {
        std::wstringstream out;
        out << L"ReadKstat : Entering : dev_path: " << dev_path << L", mountpoint: " << mountpoint << L", isDisk: " << (isDisk ? L"true" : L"false");
        SCX_LOGHYSTERICAL(m_log, out.str());

        bool isKstatUpdated = false;
        int  tries          = 0;

#if ((PF_MAJOR == 5 && PF_MINOR > 9) || (PF_MAJOR > 5))
        std::wstring vopstat;

        if (!isDisk)
        {
            vopstat = GetVopstatName(dev_path, mountpoint);

            kstat->Update();
            isKstatUpdated = true;

            try
            {
                tries++;
                kstat->Lookup(L"unix", vopstat, 0);

                out.str(L"");
                out << L"ReadKstat : Succeeded : The file system kstat parameters for device " << dev_path
                    << L" mounted at " << mountpoint
                    << L" are unix:0:" << vopstat;
                SCX_LOGHYSTERICAL(m_log, out.str());

                return true;
            }
            catch (SCXKstatNotFoundException& exception)
            {
                // all devices on S10+ are expected to have vopstats, so log once as Informational
                // and then only hysterically
                static SCXCoreLib::LogSuppressor suppressor(SCXCoreLib::eInfo, SCXCoreLib::eHysterical);

                out.str(L"");
                out << L"ReadKstat :: The kstat lookup failed for device " << dev_path
                    << L" mounted at " << mountpoint
                    << L" using the file system parameters unix:0:" << vopstat
                    << L" : " << typeid(exception).name()
                    << L" : " << exception.What()
                    << L" : " << exception.Where();
                SCX_LOG(m_log, suppressor.GetSeverity(dev_path), out.str());
            }
        }
#endif

        std::wstring module;
        std::wstring name;
        scxlong      instance;

        if (GuessKstatPath(dev_path, module, name, instance, isDisk))
        {
            if (!isKstatUpdated)
            {
                kstat->Update();
                isKstatUpdated = true;
            }

            try
            {
                tries++;
                kstat->Lookup(module, name, static_cast<int>(instance));

                out.str(L"");
                out << L"ReadKstat : Succeeded : The device instance kstat parameters for device " << dev_path
                    << L" are " << module << L":" << instance << L":" << name;
                SCX_LOGHYSTERICAL(m_log, out.str());

                return true;
            }
            catch (SCXKstatNotFoundException& exception)
            {
                // this is unexpected, and the fallback (GuessVopstat) is no longer
                // expected to succeed
                static SCXCoreLib::LogSuppressor suppressor(SCXCoreLib::eWarning, SCXCoreLib::eHysterical);

                out.str(L"");
                out << L"ReadKstat :: The kstat lookup failed for device " << dev_path
                    << L" using the device instance parameters " << module << L":" << instance << L":" << name
                    << L" : " << typeid(exception).name()
                    << L" : " << exception.What()
                    << L" : " << exception.Where();
                SCX_LOG(m_log, suppressor.GetSeverity(dev_path), out.str());
            }
        }

#if ((PF_MAJOR == 5 && PF_MINOR > 9) || (PF_MAJOR > 5))
        if (!isDisk)
        {
            if (GuessVopstat(dev_path, vopstat))
            {
                if (!isKstatUpdated)
                {
                    kstat->Update();
                    isKstatUpdated = true;
                }

                try
                {
                    tries++;
                    kstat->Lookup(L"unix", vopstat, 0);

                    out.str(L"");
                    out << L"ReadKstat : Succeeded : The fallback kstat parameters for device " << dev_path
                        << L" are unix:0:" << vopstat;
                    SCX_LOGHYSTERICAL(m_log, out.str());

                    return true;
                }
                catch (SCXKstatNotFoundException& exception)
                {
                    out.str(L"");
                    out << L"ReadKstat :: The kstat lookup failed for device " << dev_path
                        << L" using the fallback parameters unix:0:" << vopstat
                        << L" : " << typeid(exception).name()
                        << L" : " << exception.What()
                        << L" : " << exception.Where();
                    SCX_LOGHYSTERICAL(m_log, out.str());
                }
            }
        }
#endif

        static SCXCoreLib::LogSuppressor suppressor(SCXCoreLib::eWarning, SCXCoreLib::eHysterical);

        out.str(L"");
        if (tries > 1)
        {
            out << L"ReadKstat : Failed : After trying " << tries << L" strategies, "
                << L"the system was unable to determine the kstat lookup parameters for "
                << (isDisk ? L"disk" : L"logical")
                << L" device " << dev_path;
        }
        else
        {
            out << L"ReadKstat : Failed : Cannot determine the kstat lookup parameters for "
                << (isDisk ? L"disk" : L"logical")
                << L" device " << dev_path;
        }

        SCX_LOG(m_log, suppressor.GetSeverity(dev_path), out.str());

        return false;
    }
#endif /* sun */

    /*----------------------------------------------------------------------------*/
    /**
       \copydoc SCXSystemLib::DiskDepend::AddDeviceInstance
    */
    void DiskDependDefault::AddDeviceInstance(const std::wstring& device, const std::wstring& name, scxlong instance, scxlong devID)
    {
        SCXCoreLib::SCXHandle<DeviceInstance> di( new DeviceInstance() );
        di->m_name = name;
        di->m_devID = devID;
        di->m_instance = instance;
        m_deviceMap[device] = di;
    }

    /*----------------------------------------------------------------------------*/
    /**
       \copydoc SCXSystemLib::DiskDepend::FindDeviceInstance
    */
    SCXCoreLib::SCXHandle<DeviceInstance> DiskDependDefault::FindDeviceInstance(const std::wstring& device) const
    {
        if (m_deviceMap.find(device) != m_deviceMap.end())
        {
            return m_deviceMap.find(device)->second;
        }
        return SCXCoreLib::SCXHandle<DeviceInstance>(0);
    }

    /*----------------------------------------------------------------------------*/
    /**
       Returns true if the string is found in the array.  Uses set find for equality comparison
       \param str String to look for.
       \param arrSet set of strings to search.
       \returns true if the string is found in the array or otherwise false.
       \throws SCXInvalidArgumentException if arr or compare is NULL.
    */
    bool DiskDependDefault::IsStringInSet(const std::wstring& str,
                                          const std::set<std::wstring>& arrSet)
    {
        if (arrSet.find(str) != arrSet.end())
        {
            return true;
        }
        else
        {
            return false;
        }
    }

    /*----------------------------------------------------------------------------*/
    /**
       Returns true if the string is found in the array.
       \param str String to look for.
       \param arrSet set of strings to search.
       \param compare A compare function to be used when determine if string is in set.
       \returns true if the string is found in the array or otherwise false.
       \throws SCXInvalidArgumentException if arr or compare is NULL.
    */
    bool DiskDependDefault::IsStringInSet(const std::wstring& str,
                                          const std::set<std::wstring>& arrSet,
                                          CompareFunction compare)
    {
        if (NULL == compare)
        {
            throw SCXCoreLib::SCXInvalidArgumentException(L"compare",L"Should never be NULL", SCXSRCLOCATION);
        }
        for (std::set<std::wstring>::const_iterator it = arrSet.begin(); it != arrSet.end(); ++it)
        {
            if  (compare(str, *it))
            {
                return true;
            }
        }

        return false;
    }

    /*----------------------------------------------------------------------------*/
    /**
       Check if needle equals heystack.
       \param needle a string
       \param heystack a string
       \returns true if needle equals heystack. Otherwise false.
       Example:
    */
    bool DiskDependDefault::CompareEqual(const std::wstring& needle, const std::wstring& heystack)
    {
        return needle == heystack;
    }

    /*----------------------------------------------------------------------------*/
    /**
       Check if needle starts with the heystack.
       \param needle a string
       \param heystack a string
       \returns true if needle starts with heystack. Otherwise false.
    */
    bool DiskDependDefault::CompareStartsWith(const std::wstring& needle, const std::wstring& heystack)
    {
        return needle.substr(0, heystack.length()) == heystack;
    }

    /*----------------------------------------------------------------------------*/
    /**
       Check if needle contains heystack.
       \param needle a string
       \param heystack a string
       \returns true if needle contains heystack. Otherwise false.
    */
    bool DiskDependDefault::CompareContains(const std::wstring& needle, const std::wstring& heystack)
    {
        return needle.find(heystack) != std::wstring::npos;
    }

    /*----------------------------------------------------------------------------*/
    /**
       \copydoc SCXSystemLib::DiskDepend::FileExists
    */
    bool DiskDependDefault::FileExists(const std::wstring& path)
    {
        SCXCoreLib::SCXFileInfo fi(path);
        return fi.PathExists();
    }

#if defined(sun)
    /*----------------------------------------------------------------------------*/
    /**
       \copydoc SCXSystemLib::DiskDepend::SetDevTabPath
    */
    void DiskDependDefault::SetDevTabPath(const std::wstring& newValue)
    {
        m_DevTabPath = newValue;
    }

    /*----------------------------------------------------------------------------*/
    /**
       \copydoc SCXSystemLib::DiskDependDefault::LocateDevTab
    */
    const SCXCoreLib::SCXFilePath& DiskDependDefault::LocateDevTab()
    {
        return m_DevTabPath;
    }
#endif

    /*----------------------------------------------------------------------------*/
    /**
       \copydoc read mount table attr options content
       \returns false if error happen.
    */
    void DiskDependDefault::readMNTTab(std::vector<std::wstring>& mntOptions)
    {
#if defined(aix)
        // Not implemented platform
        throw SCXCoreLib::SCXNotSupportedException(L"readMNTTab", SCXSRCLOCATION);
#else

        SCXCoreLib::SCXHandle<std::wfstream> fs(SCXCoreLib::SCXFile::OpenWFstream(
                                                    LocateMountTab(), std::ios::in));
        fs.SetOwner();
        while ( ! fs->eof() && fs->is_open() )
        {
            std::wstring line;
            std::vector<std::wstring> parts;
            getline( *fs, line );
            SCXCoreLib::StrTokenize(line, parts, L" \n\t");
            if (parts.size() > 3)
            {
                if (std::wstring::npos != parts[0].find('#')) // Comment
                {
                    continue;
                }
                mntOptions.push_back(parts[3]);
            }
        }
        fs->close();
#endif
    }
} /* namespace SCXSystemLib */
/*----------------------------E-N-D---O-F---F-I-L-E---------------------------*/<|MERGE_RESOLUTION|>--- conflicted
+++ resolved
@@ -569,12 +569,7 @@
             if (line.find(L"loop=") != std::wstring::npos || line.find(L"/dev/loop") != std::wstring::npos)
             {
                 // for Linux, ignore files mounted as devices using the loopback driver
-<<<<<<< HEAD
                 if (!isTestEnv) continue;
-=======
-                if (!isTestEnv)
-                   continue;
->>>>>>> a26a9624
             }
 #endif
             SCXCoreLib::StrTokenize(line, parts, L" \n\t");
